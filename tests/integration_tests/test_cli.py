--- conflicted
+++ resolved
@@ -110,16 +110,6 @@
             cli.check_config(config)
 
     def test_overview( self ):
-<<<<<<< HEAD
-        bittensor.subtensor.register = MagicMock(return_value = True)  
-        
-        config = self.config
-        config.command = "overview"
-        config.no_cache = True  # Don't use neuron cache
-        config.subtensor._mock = True
-        config.subtensor.network = "mock"
-        config.no_prompt = True
-=======
         # Mock IO for wallet
         with patch('bittensor.Wallet.coldkeypub_file', MagicMock(
             exists_on_device=MagicMock(
@@ -132,10 +122,10 @@
             config.wallet.path = '/tmp/test_cli_test_overview'
             config.wallet.name = 'mock_wallet'
             config.command = "overview"
+            config.no_cache = True  # Don't use neuron cache
             config.subtensor._mock = True
             config.subtensor.network = "mock"
             config.no_prompt = True
->>>>>>> e25569c0
 
             cli = bittensor.cli(config)
             with patch('os.walk', return_value=iter(
