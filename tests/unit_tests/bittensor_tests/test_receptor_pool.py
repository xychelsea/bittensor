from sys import version
import grpc
import torch
import bittensor
import time

from unittest.mock import MagicMock
import unittest.mock as mock

# --- Receptor Pool ---

wallet =  bittensor.wallet(
    path = '/tmp/pytest',
    name = 'pytest',
    hotkey = 'pytest',
) 
wallet.create_new_coldkey(use_password=False, overwrite = True)
wallet.create_new_hotkey(use_password=False, overwrite = True)

wallet2 =  bittensor.wallet(
    path = '/tmp/pytest',
    name = 'pytest',
    hotkey = 'pytest2',
) 
wallet2.create_new_coldkey(use_password=False, overwrite = True)
wallet2.create_new_hotkey(use_password=False, overwrite = True)


neuron_obj = bittensor.endpoint(
    version = bittensor.__version_as_int__,
    uid = 0,
    ip = '0.0.0.0',
    ip_type = 4,
    port = 12345,
    hotkey = wallet.hotkey.public_key,
    coldkey = wallet.coldkey.public_key,
    modality = 0
)

receptor_pool = bittensor.receptor_pool(wallet=wallet)
<<<<<<< HEAD
bittensor.logging( debug = True )
=======
>>>>>>> fe100767

def test_receptor_pool_forward():
    endpoints = [neuron_obj]
    x = torch.ones( (1,2,2) )
    resp1,  _, _ = receptor_pool.forward( endpoints, x, bittensor.proto.Modality.TENSOR, timeout=1)
    assert list(torch.stack(resp1, dim=0).shape) == [1, 2, 2, bittensor.__network_dim__]

def test_receptor_pool_backward():
    endpoints = [neuron_obj]
    x = torch.ones( (1,2,2) )
    resp1,  _, _ = receptor_pool.backward( endpoints, x,x, bittensor.proto.Modality.TENSOR, timeout=1)
    assert list(torch.stack(resp1, dim=0).shape) == [1, 2, 2, bittensor.__network_dim__]


def test_receptor_pool_max_workers_forward():
    neuron_obj2 = bittensor.endpoint(
        version = bittensor.__version_as_int__,
        uid = 0,
        ip = '0.0.0.1',
        ip_type = 4,
        port = 12345,
        hotkey = wallet2.hotkey.public_key,
        coldkey = wallet2.coldkey.public_key,
        modality = 0
    )
    receptor_pool = bittensor.receptor_pool(wallet=wallet,max_active_receptors=1)
    endpoints = [neuron_obj,neuron_obj2]
    x = torch.ones( (2,2,2) )
    resp1,  _, _ = receptor_pool.forward( endpoints, x, bittensor.proto.Modality.TENSOR, timeout=1)
    assert list(torch.stack(resp1, dim=0).shape) == [2, 2, 2, bittensor.__network_dim__]

def test_receptor_pool_forward_hang():
    endpoints = [neuron_obj,neuron_obj]
    x = torch.ones( (2,2,2) )
    def sleep(request ,timeout,metadata):
        time.sleep(20)
    receptor_pool._get_or_create_receptor_for_endpoint(neuron_obj)
    with mock.patch.object(receptor_pool.receptors[neuron_obj.hotkey].stub, 'Forward', new=sleep): 
        resp1,  codes, _ = receptor_pool.forward( endpoints, x, bittensor.proto.Modality.TENSOR, timeout=1)
        assert codes == [bittensor.proto.ReturnCode.Timeout,bittensor.proto.ReturnCode.Timeout]

def test_receptor_pool_backward_hang():
    endpoints = [neuron_obj,neuron_obj]
    x = torch.ones( (2,2,2) )
    def sleep(request ,timeout,metadata):
        time.sleep(20)
    receptor_pool._get_or_create_receptor_for_endpoint(neuron_obj)
    with mock.patch.object(receptor_pool.receptors[neuron_obj.hotkey].stub, 'Backward', new=sleep): 
        resp1,  codes, _ = receptor_pool.backward( endpoints, x,x, bittensor.proto.Modality.TENSOR, timeout=1)
        assert codes == [bittensor.proto.ReturnCode.Timeout,bittensor.proto.ReturnCode.Timeout]

if __name__ == "__main__":
    test_receptor_pool_max_workers_forward()<|MERGE_RESOLUTION|>--- conflicted
+++ resolved
@@ -38,10 +38,6 @@
 )
 
 receptor_pool = bittensor.receptor_pool(wallet=wallet)
-<<<<<<< HEAD
-bittensor.logging( debug = True )
-=======
->>>>>>> fe100767
 
 def test_receptor_pool_forward():
     endpoints = [neuron_obj]
