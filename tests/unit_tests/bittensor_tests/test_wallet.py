import bittensor
from unittest.mock import MagicMock
import os

the_wallet = bittensor.wallet (
    path = '/tmp/pytest',
    name = 'pytest',
    hotkey = 'pytest',
)

def test_create_wallet():
    the_wallet.create_new_coldkey( use_password=False, overwrite = True )
    the_wallet.create_new_hotkey( use_password=False, overwrite = True )
    assert os.path.isfile(the_wallet.coldkeyfile)
    assert os.path.isfile(the_wallet.hotkeyfile)
    assert os.path.isfile(the_wallet.coldkeypubfile)

def test_wallet_keypair():  
    the_wallet.hotkey
    the_wallet.coldkeypub

<<<<<<< HEAD
def test_wallet_uid():
    uid = the_wallet.get_uid()
    assert uid == 0

def test_wallet_stake():
    stake = the_wallet.get_stake( )
    assert stake.rao == 0  # the stake balance is zero, it is not subscribed
    
test_create_wallet()
test_wallet_keypair()
test_wallet_stake()
test_wallet_uid()
=======
test_create_wallet()
test_wallet_keypair()
>>>>>>> c561378c
test_wallet_keypair()
test_create_wallet()<|MERGE_RESOLUTION|>--- conflicted
+++ resolved
@@ -19,22 +19,7 @@
     the_wallet.hotkey
     the_wallet.coldkeypub
 
-<<<<<<< HEAD
-def test_wallet_uid():
-    uid = the_wallet.get_uid()
-    assert uid == 0
-
-def test_wallet_stake():
-    stake = the_wallet.get_stake( )
-    assert stake.rao == 0  # the stake balance is zero, it is not subscribed
-    
 test_create_wallet()
 test_wallet_keypair()
-test_wallet_stake()
-test_wallet_uid()
-=======
-test_create_wallet()
-test_wallet_keypair()
->>>>>>> c561378c
 test_wallet_keypair()
 test_create_wallet()