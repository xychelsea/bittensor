[run]
omit = 
   ./nuclei/*
  ./routers/*
  ./setup.py
<<<<<<< HEAD
  ./tests/*
  ./miners/*
=======
  ./tests/*
>>>>>>> 771b92ca
<|MERGE_RESOLUTION|>--- conflicted
+++ resolved
@@ -3,9 +3,5 @@
    ./nuclei/*
   ./routers/*
   ./setup.py
-<<<<<<< HEAD
   ./tests/*
-  ./miners/*
-=======
-  ./tests/*
->>>>>>> 771b92ca
+  ./miners/*