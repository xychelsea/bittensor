#!/bin/python3
# The MIT License (MIT)
# Copyright © 2021 Yuma Rao

# Permission is hereby granted, free of charge, to any person obtaining a copy of this software and associated
# documentation files (the “Software”), to deal in the Software without restriction, including without limitation
# the rights to use, copy, modify, merge, publish, distribute, sublicense, and/or sell copies of the Software,
# and to permit persons to whom the Software is furnished to do so, subject to the following conditions:

# The above copyright notice and this permission notice shall be included in all copies or substantial portions of
# the Software.

# THE SOFTWARE IS PROVIDED “AS IS”, WITHOUT WARRANTY OF ANY KIND, EXPRESS OR IMPLIED, INCLUDING BUT NOT LIMITED TO
# THE WARRANTIES OF MERCHANTABILITY, FITNESS FOR A PARTICULAR PURPOSE AND NONINFRINGEMENT. IN NO EVENT SHALL
# THE AUTHORS OR COPYRIGHT HOLDERS BE LIABLE FOR ANY CLAIM, DAMAGES OR OTHER LIABILITY, WHETHER IN AN ACTION
# OF CONTRACT, TORT OR OTHERWISE, ARISING FROM, OUT OF OR IN CONNECTION WITH THE SOFTWARE OR THE USE OR OTHER
# DEALINGS IN THE SOFTWARE.
""" The Exodus base validator

Example:
    $ python miners/text/template_validator.py --logging.debug

"""
import argparse
import yaml
from types import SimpleNamespace
import bittensor
import math
import torch
import wandb
import datetime
import os
from termcolor import colored
from torch.nn.utils import clip_grad_norm_
import torch.nn.functional as F
from qqdm import qqdm, format_str
from torch.nn import TransformerEncoder, TransformerEncoderLayer
from loguru import logger; logger = logger.opt(colors=True)

def config ():
    parser = argparse.ArgumentParser()    
    parser.add_argument('--config', type=str, help='If set, defaults are overridden by passed file.')
    parser.add_argument('--miner.name', type=str, help='Trials for this miner go in miner.root / (wallet_cold - wallet_hot) / miner.name ', default='template_miner')
    parser.add_argument('--miner.resume', action='store_true', help='resume previous trial.', default=False)
    parser.add_argument('--miner.topk', type=int, help='the number of peers queried during each remote forward call', default=20)
    parser.add_argument('--miner.learning_rate', type=float, help='Training initial learning rate.', default=1)
    parser.add_argument('--miner.learning_rate_chain', type=float, help='Training initial learning rate.', default=1)
    parser.add_argument('--miner.momentum', type=float, help='optimizer momentum.', default=0.8)
    parser.add_argument('--miner.blocks_per_epoch', type=int, help='Blocks per epoch', default=30)
    parser.add_argument('--miner.n_topk_peer_weights', type=int, help='Maximum number of weights to submit to chain', default=100 )
    parser.add_argument('--miner.device', type=str, help='miner default training device cpu/cuda', default=("cuda" if torch.cuda.is_available() else "cpu"))
    parser.add_argument('--miner.clip_gradients', type=float, help='Implement gradient clipping to avoid exploding loss on smaller architectures.', default=1.0)
    parser.add_argument('--nucleus.topk', type=int, help='the number of peers queried during each remote forward call', default=20)
    parser.add_argument('--nucleus.noise_multiplier', type=float, help='Noise standard deviation multiplier. Increases query exploration.', default=1.0)
    parser.add_argument('--nucleus.nhid', type=int, help='the dimension of the feedforward network model in nn.TransformerEncoder', default=200)
    parser.add_argument('--nucleus.nhead', type=int, help='the number of heads in the multiheadattention models', default=2)
    parser.add_argument('--nucleus.nlayers', type=int, help='the number of nn.TransformerEncoderLayer in nn.TransformerEncoder', default=2)
    parser.add_argument('--nucleus.dropout', type=float, help='the dropout value', default=0.2)
    parser.add_argument('--nucleus.punishment', type=float, help='the punishment for those not responding', default=0)
    parser.add_argument('--wandb.project', type=str, help='''Optionally pass wandb project name for use_wandb''', default='default')
    parser.add_argument('--wandb.run_group', type = str, help='''Optionally pass wandb group name for use_wandb''', default='default')
    
    bittensor.wallet.add_args( parser )
    bittensor.dendrite.add_args( parser )
    bittensor.subtensor.add_args( parser )
    bittensor.logging.add_args( parser )
    bittensor.dataset.add_args( parser )
    return bittensor.config( parser )

def main( config ):
<<<<<<< HEAD
    config.to_defaults()
=======
>>>>>>> a8936f81

    print (config)
    
    save_path = os.path.expanduser('{}/{}/{}/{}'.format( config.logging.logging_dir, config.wallet.name, config.wallet.hotkey, config.miner.name ))

    # Init bittensor logging.
    bittensor.logging ( config = config )

    # Load/Create our bittensor wallet.
    wallet = bittensor.wallet ( config = config ).create_if_non_existent().register()

    # Connect to the chain.
    subtensor = bittensor.subtensor ( config = config )

    # Subscribe validator.
    subtensor.serve (
        wallet = wallet,
        ip = bittensor.external_ip(),
        port = 8080,
        modality = 0,
        wait_for_inclusion = True,
        wait_for_finalization = False 
    )

    # Load/Sync/Save our metagraph.
    metagraph = bittensor.metagraph ( subtensor = subtensor ).load().sync().save()
    
    uid = metagraph.hotkeys.index ( wallet.hotkey.ss58_address )

    # Create Dendrite.
    dendrite = bittensor.dendrite ( config = config )

    # Load genesis dataset.
    dataset = bittensor.dataset ( config = config )

    # Build Device.
    device = torch.device ( device = config.miner.device )

    # Instantiate validator model.
    class Validator( torch.nn.Module ):

        def __init__(self, config ):
            super(Validator, self).__init__()
            self.layers = TransformerEncoderLayer( bittensor.__network_dim__, config.nucleus.nhead, config.nucleus.nhid, config.nucleus.dropout )
            self.encoder = TransformerEncoder( self.layers, config.nucleus.nlayers )
            self.decoder = torch.nn.Linear( bittensor.__network_dim__, bittensor.__vocab_size__ , bias=False)
            self.loss_fct = torch.nn.CrossEntropyLoss()
            self.peer_weights = torch.nn.Parameter(torch.ones( [ metagraph.n.item() ] , requires_grad=True))
            self.noise_offset = 0.0000001

        def forward ( self, inputs ):
            # Apply model.
            query_hidden = self.query( inputs.to( device ) )
            encoded_hidden = self.encoder( query_hidden )
            decoded_targets = self.decoder ( encoded_hidden )

            # Compute loss.
            shift_logits = decoded_targets[..., :-1, :].contiguous()
            shift_labels = inputs[..., 1:].contiguous()     
            self.loss = self.loss_fct( shift_logits.view(-1, shift_logits.size(-1)), shift_labels.view(-1) )
            return self.loss, decoded_targets

        def scores ( self ):
            """Computes salience scores for each peer in the network w.r.t the loss. 
            We use a simplified fishers information score. score_i = hessian_ii * peer_weight_i^2
            """
            peer_weights_d1 = torch.autograd.grad(self.loss, self.peer_weights, create_graph=True, retain_graph=True, allow_unused=True)[0]
            if peer_weights_d1 == None: return torch.ones_like( self.peer_weights ) * (1 / metagraph.n.item()) # None if no grad w.r.t the chain weights.
            peer_weights_d2 = torch.autograd.grad(peer_weights_d1.sum(), self.peer_weights, retain_graph=True, allow_unused=True )[0]
            validator_scores =  peer_weights_d2 * (self.peer_weights**2)/2  
            return validator_scores

        def query ( self, inputs ):

            # ---- Get active peers and their weights ---- 
            active_uids = torch.where(metagraph.active > 0)[0]
            active_peer_weights = self.peer_weights[active_uids]

            # ---- Topk Weights ---- (TODO: check if the gaussians are enough disrupt the chain weights)
            real_topk = min( config.nucleus.topk, metagraph.n.item(), len(active_uids))
            noise = torch.normal( 0, torch.std(active_peer_weights).item()+self.noise_offset, size=( active_peer_weights.size())).to( config.miner.device )
            topk_weights, topk_idx = torch.topk(active_peer_weights + noise , real_topk, dim=0)
            topk_uids = active_uids[topk_idx]

            # ---- Query network ----
            responses, return_ops, query_times = dendrite.forward_text ( 
                endpoints = metagraph.endpoints[ topk_uids ], 
                inputs = inputs
            )

            # ---- Join based on weights ----
            joining_uids = torch.where(return_ops== bittensor.proto.ReturnCode.Success)[0]
            joining_weights = F.softmax( topk_weights[(return_ops == bittensor.proto.ReturnCode.Success)], dim = 0 )
            output = torch.zeros( (inputs.shape[0], inputs.shape[1], bittensor.__network_dim__)).to( device )
            for index, joining_weight in enumerate( joining_weights ): 
                output += responses[joining_uids[index]].to( device ) * joining_weight

            # ---- Punish peers with non-successful return ops ----
            with torch.no_grad():
                self.peer_weights[topk_uids[(return_ops != bittensor.proto.ReturnCode.Success)]] -= config.nucleus.punishment
                self.peer_weights[ self.peer_weights < -1 ] = -1 # lower bound for chain weights 

            return output

    # Create validator model.
    validator = Validator( config = config ).to( device )
    
    optimizer = torch.optim.SGD(
        [ {'params': validator.peer_weights, 'lr': config.miner.learning_rate_chain} ],
        lr = config.miner.learning_rate,
        momentum = config.miner.momentum,
    )

    # Create wandb for telemetry.
    wandb.init (
        config = config, 
        name = datetime.datetime.now().strftime("%Y-%m-%d:%H-%M"),
        project = wallet.coldkeypub.ss58_address[:8] if not config.wandb.project else config.wandb.project,
        group = wallet.hotkey.ss58_address[:8] if not config.wandb.run_group else config.wandb.run_group,
        dir = save_path,
        resume = config.miner.resume,
        save_code = True
    )
    wandb.watch( validator, log = 'all', log_freq = 10 )

    # Optionally resume.
    if config.miner.resume:
        try:
            validator.load_state_dict( torch.load("{}/validator.torch".format( save_path ))['validator'], strict=False )
        except Exception as e:
            logger.error('Error reloading model: {} '.format(e))
    torch.save( { 'validator': validator.state_dict() }, "{}/validator.torch".format( save_path ))

    # --- Run Forever.
    epoch = 0
    global_step = 0
    best_loss = math.inf
    ema_score_decay = 0.995
    ema_scores = torch.ones_like( validator.peer_weights ) * (1 / metagraph.n.item()) 

    while True:
    
        # --- Sync + reshape.      
        metagraph.sync().save()
        chain_growth = metagraph.n.item() - torch.numel( validator.peer_weights )
        validator.peer_weights = torch.nn.Parameter(torch.cat( [validator.peer_weights, torch.ones([chain_growth], dtype=torch.float32, requires_grad=True)])).to(device)
        ema_scores = torch.nn.Parameter(torch.cat( [ema_scores, torch.ones([chain_growth], dtype=torch.float32, requires_grad=True)])).to(device)

        # --- Run epoch.
        start_block = subtensor.get_current_block() + 1
        end_block = start_block + config.miner.blocks_per_epoch
        blocks = [ block for block in range(start_block, end_block) ]
        progress = qqdm( blocks, total=len(blocks), desc=format_str('white', f'Epoch'))

        # --- Reset the epoch logs
        total_epoch_score = torch.zeros(metagraph.n.item())
        total_epoch_loss = 0
        batch_count = 0
        
        for block in progress:
            
            # --- Training step.
            while block >= subtensor.get_current_block():
                loss, _ = validator( next( dataset ) )
                val_score = validator.scores()
                scores = torch.nn.functional.normalize ( torch.relu( val_score ), p=1, dim = 0 )
                loss.backward()
                clip_grad_norm_(validator.parameters(), config.miner.clip_gradients)
                optimizer.step()
                optimizer.zero_grad() 
                global_step += 1
                batch_count += 1
                total_epoch_score += scores
                total_epoch_loss += loss.item()
                ema_scores = ema_score_decay * ema_scores + (1 - ema_score_decay) * scores


            # --- Step logs.
            info = { 
                'epoch': epoch,
                'global_step': global_step,
                'start': start_block,
                'current': block,
                'end': start_block + config.miner.blocks_per_epoch,
                'loss': colored('{:.4f}'.format(loss.item()), 'green'), 
                'best': colored('{:.4f}'.format(best_loss), 'green'), 
                'stake': colored('{:.4f}'.format(metagraph.S[ uid ].item()), 'green'),
                'dividends': colored('{:.4f}'.format(metagraph.S[ uid ].item()), 'green')
            }
            
            for uid_i, score_i in enumerate(scores.tolist()):
                if score_i != 0:
                    color =  'green' if score_i - ema_scores[ uid_i ] > 0 else 'red'
                    info[ 'fi_' + str(uid_i) ] = colored('{:.4f}'.format( score_i ), color)
                    
                    weight_wo_norm = validator.peer_weights[uid_i]
                    info[ 'pw_' + str(uid_i) ] = colored('{:.4f}'.format( weight_wo_norm ), color)
            
            
            progress.set_infos( info )
        
        # --- End of epoch
        # --- Set mechanism weights.
        topk_scores, topk_uids = torch.topk( ema_scores, k = min(config.miner.n_topk_peer_weights, metagraph.n.item())  )
        subtensor.set_weights (
            uids = topk_uids,
            weights = topk_scores,
            wallet = wallet,
            wait_for_inclusion = False,
        )    

        # --- Log.
        metagraph.sync().save()
        epoch_loss = total_epoch_loss / batch_count
        epoch_score = total_epoch_score / batch_count
        
        wandb_data = {
            'stake': metagraph.S[ uid ].item(),
            'dividends': metagraph.D[ uid ].item(),
            'epoch_loss': epoch_loss
        } 

        norm_weights = F.softmax( validator.peer_weights.detach() )
        
        for uid_j in topk_uids.tolist():
            uid_str = str(uid_j).zfill(3)
            wandb_data[ f'fisher_ema uid: {uid_str}' ] = ema_scores[uid_j]
            wandb_data[ f'fisher_epoch_score uid: {uid_str}' ] = epoch_score[uid_j]
            wandb_data[ f'peer_norm_weight uid:{uid_str}' ] = norm_weights[uid_j]
            wandb_data[ f'peer_wo_norm_weight uid:{uid_str}' ] = validator.peer_weights[uid_j]
        
        wandb_data_dend = dendrite.to_wandb()
        wandb.log( {**wandb_data, **wandb_data_dend} )
        
        # --- Save.
        if best_loss > epoch_loss : 
            best_loss = epoch_loss
            torch.save( { 'validator': validator.state_dict() }, "{}/validator.torch".format( save_path ))
        epoch += 1


if __name__ == "__main__":
    main( config() )<|MERGE_RESOLUTION|>--- conflicted
+++ resolved
@@ -68,10 +68,7 @@
     return bittensor.config( parser )
 
 def main( config ):
-<<<<<<< HEAD
     config.to_defaults()
-=======
->>>>>>> a8936f81
 
     print (config)
     
