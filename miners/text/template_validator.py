--- conflicted
+++ resolved
@@ -64,12 +64,7 @@
     bittensor.dendrite.add_args( parser )
     bittensor.subtensor.add_args( parser )
     bittensor.logging.add_args( parser )
-<<<<<<< HEAD
-    bittensor.dataloader.add_args( parser )
-    
-=======
     bittensor.dataset.add_args( parser )
->>>>>>> 3f926aa0
     return bittensor.config( parser )
 
 def main( config ):
@@ -164,11 +159,7 @@
             )
 
             # ---- Join based on weights ----
-<<<<<<< HEAD
-            joining_uids = torch.where( return_ops == bittensor.proto.ReturnCode.Success)[0]
-=======
             joining_uids = torch.where(return_ops== bittensor.proto.ReturnCode.Success)[0]
->>>>>>> 3f926aa0
             joining_weights = F.softmax( topk_weights[(return_ops == bittensor.proto.ReturnCode.Success)], dim = 0 )
             output = torch.zeros( (inputs.shape[0], inputs.shape[1], bittensor.__network_dim__)).to( device )
             for index, joining_weight in enumerate( joining_weights ): 
@@ -176,7 +167,6 @@
 
             # ---- Punish peers with non-successful return ops ----
             with torch.no_grad():
-<<<<<<< HEAD
                 self.peer_weights[topk_uids[(return_ops != bittensor.proto.ReturnCode.Success)]] -= config.nucleus.punishment
                 self.peer_weights[ self.peer_weights < -1 ] = -1 # lower bound for chain weights 
 
@@ -195,10 +185,6 @@
             self.logs.quested_peers_count += quested_peers
             self.logs.responded_peers_count += responded_peers
             self.logs.peers_respond_time[topk_uids] += query_times
-=======
-                self.chain_weights[topk_uids[(return_ops != bittensor.proto.ReturnCode.Success)]] -= config.nucleus.punishment
-                self.chain_weights[ self.chain_weights < -1 ] = -1 # lower bound for chain weights 
->>>>>>> 3f926aa0
 
             return output
 
@@ -230,19 +216,11 @@
 
     # Optionally resume.
     if config.miner.resume:
-<<<<<<< HEAD
-        try: 
+        try:
             validator.load_state_dict( torch.load("{}/validator.torch".format( save_path ))['validator'], strict=False )
-        except: 
-            pass
-    torch.save( { 'validator': validator.state_dict() }, "{}/validator.torch".format( save_path ))
-=======
-        try:
-            validator.load_state_dict( torch.load("{}/validator.torch".format( run.dir ))['validator'], strict=False )
         except Exception as e:
             logger.error('Error reloading model: {} '.format(e))
-    torch.save( { 'validator': validator.state_dict() }, "{}/validator.torch".format( run.dir ))
->>>>>>> 3f926aa0
+    torch.save( { 'validator': validator.state_dict() }, "{}/validator.torch".format( save_path ))
 
     # --- Run Forever.
     epoch = 0
