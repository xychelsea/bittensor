#!/bin/python3
# The MIT License (MIT)
# Copyright © 2021 Yuma Rao

# Permission is hereby granted, free of charge, to any person obtaining a copy of this software and associated
# documentation files (the “Software”), to deal in the Software without restriction, including without limitation
# the rights to use, copy, modify, merge, publish, distribute, sublicense, and/or sell copies of the Software,
# and to permit persons to whom the Software is furnished to do so, subject to the following conditions:

# The above copyright notice and this permission notice shall be included in all copies or substantial portions of
# the Software.

# THE SOFTWARE IS PROVIDED “AS IS”, WITHOUT WARRANTY OF ANY KIND, EXPRESS OR IMPLIED, INCLUDING BUT NOT LIMITED TO
# THE WARRANTIES OF MERCHANTABILITY, FITNESS FOR A PARTICULAR PURPOSE AND NONINFRINGEMENT. IN NO EVENT SHALL
# THE AUTHORS OR COPYRIGHT HOLDERS BE LIABLE FOR ANY CLAIM, DAMAGES OR OTHER LIABILITY, WHETHER IN AN ACTION
# OF CONTRACT, TORT OR OTHERWISE, ARISING FROM, OUT OF OR IN CONNECTION WITH THE SOFTWARE OR THE USE OR OTHER
# DEALINGS IN THE SOFTWARE.
""" The Exodus base validator

Example:
    $ python miners/text/template_validator.py --logging.debug

"""
import argparse
import yaml
from types import SimpleNamespace
import bittensor
import math
import torch
import wandb
import datetime
import os
from termcolor import colored
from torch.nn.utils import clip_grad_norm_
import torch.nn.functional as F
from qqdm import qqdm, format_str
from torch.nn import TransformerEncoder, TransformerEncoderLayer

def config ():
    parser = argparse.ArgumentParser()    
<<<<<<< HEAD
    parser.add_argument('--miner.config', type=str, help='If set, defaults are overridden by passed file.')
=======
>>>>>>> 4905b439
    parser.add_argument('--miner.resume', action='store_true', help='resume previous trial.', default=False)
    parser.add_argument('--miner.topk', type=int, help='the number of peers queried during each remote forward call', default=20)
    parser.add_argument('--miner.learning_rate', type=float, help='Training initial learning rate.', default=1)
    parser.add_argument('--miner.learning_rate_chain', type=float, help='Training initial learning rate.', default=1)
    parser.add_argument('--miner.momentum', type=float, help='optimizer momentum.', default=0.8)
    parser.add_argument('--miner.blocks_per_epoch', type=int, help='Blocks per epoch', default=30)
    parser.add_argument('--miner.n_topk_chain_weights', type=int, help='Maximum number of weights to submit to chain', default=100 )
    parser.add_argument('--miner.device', type=str, help='miner default training device cpu/cuda', default=("cuda" if torch.cuda.is_available() else "cpu"))
    parser.add_argument('--miner.clip_gradients', type=float, help='Implement gradient clipping to avoid exploding loss on smaller architectures.', default=1.0)
    parser.add_argument('--nucleus.topk', type=int, help='the number of peers queried during each remote forward call', default=20)
    parser.add_argument('--nucleus.noise_multiplier', type=float, help='Noise standard deviation multiplier. Increases query exploration.', default=1.0)
    parser.add_argument('--nucleus.punishment', type=float, help='The punishment on the chain weights that do not respond ', default=0.001 )
    parser.add_argument('--nucleus.nhid', type=int, help='the dimension of the feedforward network model in nn.TransformerEncoder', default=200)
    parser.add_argument('--nucleus.nhead', type=int, help='the number of heads in the multiheadattention models', default=2)
    parser.add_argument('--nucleus.nlayers', type=int, help='the number of nn.TransformerEncoderLayer in nn.TransformerEncoder', default=2)
    parser.add_argument('--nucleus.dropout', type=float, help='the dropout value', default=0.2)
    parser.add_argument('--wandb.project', type=str, help='''Optionally pass wandb project name for use_wandb''', default='default')
    parser.add_argument('--wandb.run_group', type = str, help='''Optionally pass wandb group name for use_wandb''', default='default')
    
    bittensor.wallet.add_args( parser )
    bittensor.dendrite.add_args( parser )
    bittensor.subtensor.add_args( parser )
    bittensor.logging.add_args( parser )
    bittensor.dataloader.add_args( parser )
    
    # ---- Loads config_file and updates defaults
    config_file_path = vars(parser.parse_known_args()[0])['miner.config']
    if config_file_path:
        config_file_path = os.path.expanduser(config_file_path)
        try:
            with open(config_file_path) as f:
                params_config = yaml.safe_load(f)
                print('Config File Detected at {} updating defaults'.format(config_file_path))
                parser.set_defaults(**params_config)
        except Exception as e:
            print('Error in loading: {} using default parser settings'.format(e))
    
    return bittensor.config( parser )

def main( config ):

    print (config)

    # Init bittensor logging.
    bittensor.logging ( config = config )

    # Load/Create our bittensor wallet.
    wallet = bittensor.wallet ( config = config ).create_if_non_existent()

    # Connect to the chain.
    subtensor = bittensor.subtensor ( config = config )

    # Subscribe validator.
    subtensor.subscribe (
        wallet = wallet,
        ip = bittensor.external_ip(),
        port = 8080,
        modality = 0,
        wait_for_inclusion = True,
        wait_for_finalization = False 
    )

    # Load/Sync/Save our metagraph.
    metagraph = bittensor.metagraph ( subtensor = subtensor ).load().sync().save()
    uid = metagraph.hotkeys.index ( wallet.hotkey.ss58_address )

    # Create Dendrite.
    dendrite = bittensor.dendrite ( config = config )

    # Load genesis dataset.
    dataset = bittensor.dataloader ( config = config )

    # Build Device.
    device = torch.device ( device = config.miner.device )

    # Instantiate validator model.
    class Validator( torch.nn.Module ):
        def __init__(self, config ):
            super(Validator, self).__init__()
            self.layers = TransformerEncoderLayer( bittensor.__network_dim__, config.nucleus.nhead, config.nucleus.nhid, config.nucleus.dropout )
            self.encoder = TransformerEncoder( self.layers, config.nucleus.nlayers )
            self.decoder = torch.nn.Linear( bittensor.__network_dim__, bittensor.__vocab_size__ , bias=False)
            self.loss_fct = torch.nn.CrossEntropyLoss()
            self.chain_weights = torch.nn.Parameter(torch.ones( [ metagraph.n.item() ] , requires_grad=True))
            self.logs = SimpleNamespace()

        def forward( self, inputs ):
            # Apply model.
            remote_hidden = self.remote( inputs.to( device ) )
            encoded_hidden = self.encoder( remote_hidden )
            decoded_targets = self.decoder ( encoded_hidden )

            # Compute loss.
            shift_logits = decoded_targets[..., :-1, :].contiguous()
            shift_labels = inputs[..., 1:].contiguous()     
            loss = self.loss_fct( shift_logits.view(-1, shift_logits.size(-1)), shift_labels.view(-1) )
            return loss, decoded_targets

        def remote ( self, inputs ):
            # ---- Topk Weights ---- (TODO: check if the gaussians are enough to disrupt the chain weights)
<<<<<<< HEAD
            # real_topk = min( config.nucleus.topk, metagraph.n.item() ) 
            noise = torch.normal( 0, config.nucleus.noise_multiplier * torch.std( self.chain_weights ).item()+0.0000001, size=( self.chain_weights.size())).to( device )
            # topk_weights, topk_uids = torch.topk( self.chain_weights + noise, real_topk, dim=0 ) 
            

            # ---- Filter endpoints ----
            topk_uids = []
            swarm_1_ip = '157.230.231.158'
            swarm_2_ip = '157.230.235.68'
            swarm_3_ip = '157.230.227.198'
            gpt2_ip = '134.122.119.130'
            gpt2_ip_2 = '147.182.130.134'
            for i, e in enumerate(metagraph.endpoint_objs):
                if e.ip in [swarm_1_ip, gpt2_ip, gpt2_ip_2]:
                    topk_uids.append(i)

            topk_uids = torch.tensor(topk_uids)
            topk_weights = (self.chain_weights+noise)[topk_uids]
=======
            real_topk = min( config.nucleus.topk, metagraph.n.item() ) 
            noise = torch.normal( 0, config.nucleus.noise_multiplier * torch.std( self.chain_weights ).item()+0.0000001, size=( self.chain_weights.size())).to( device )
            topk_weights, topk_uids = torch.topk( self.chain_weights + noise, real_topk, dim=0 ) 
>>>>>>> 4905b439

            # ---- Query network ----
            responses, return_ops, query_times = dendrite.forward_text ( 
                endpoints = metagraph.endpoints[ topk_uids ], 
                inputs = inputs
            )

            # ---- Join based on weights ----
            joining_uids = torch.where(return_ops==0)[0]
            joining_weights = F.softmax( topk_weights[(return_ops == 0)], dim = 0 )
            output = torch.zeros( (inputs.shape[0], inputs.shape[1], bittensor.__network_dim__)).to( device )
            for index, joining_weight in enumerate( joining_weights ): 
                output += responses[joining_uids[index]].to( device ) * joining_weight

            # ---- Punish peers with non-successful return ops ----
            with torch.no_grad():
                self.chain_weights[topk_uids[(return_ops != 0)]] -= config.nucleus.punishment
                self.chain_weights[ self.chain_weights < -1 ] = -1 # lower bound for chain weights 

            quested_peers = torch.zeros(metagraph.n.item())
            quested_peers[topk_uids] = 1
            
            responded_peers = torch.zeros(metagraph.n.item())
            responded_peers[topk_uids[joining_uids]] = 1
            
            if len(quested_peers) > len(self.logs.quested_peers_count):
                fill = torch.zeros(len(quested_peers) - len(self.logs.quested_peers_count))
                self.logs.quested_peers_count = torch.cat((self.logs.quested_peers_count, fill))
                self.logs.responded_peers_count = torch.cat((self.logs.responded_peers_count, fill))

            self.logs.quested_peers_count += quested_peers
            self.logs.responded_peers_count += quested_peers
        

            return output

    # Create validator model.
    validator = Validator( config = config ).to( device )

    # Create wandb for telemetry.
    run = wandb.init (
        config = config, 
        name = datetime.datetime.now().strftime("%Y-%m-%d:%H-%M"),
<<<<<<< HEAD
        project = wallet.coldkeypub[:8] if not config.wandb.project else config.wandb.project,
        group = wallet.hotkey.ss58_address[:8] if not config.wandb.run_group else config.wandb.run_group,
=======
        project = wallet.coldkeypub[:8],
        group = wallet.hotkey.ss58_address[:8],
>>>>>>> 4905b439
        dir = os.path.expanduser('~/.bittensor/'),
        resume = config.miner.resume,
        save_code = True
    )
<<<<<<< HEAD

=======
>>>>>>> 4905b439
    wandb.watch( validator, log = 'all', log_freq = 10 )

    # Optionally resume.
    if config.miner.resume:
        try:
            validator.load_state_dict( torch.load("{}/validator.torch".format( run.dir ))['validator'], strict=False )
        except:
            pass
    torch.save( { 'validator': validator.state_dict() }, "{}/validator.torch".format( run.dir ))

    # --- Run Forever.
    epoch = 0
    global_step = 0
    best_loss = math.inf
<<<<<<< HEAD

    wandb_data = {}
    norm_weights = F.softmax( validator.chain_weights.detach() )
    for uid_j, weight_norm, weight_wo_norm in (list(zip(range(metagraph.n.item()), norm_weights ,validator.chain_weights.tolist()))):
        wandb_data[ 'w_norm_{}'.format( uid_j ) ] = weight_norm
        wandb_data[ 'w_wo_norm_{}'.format( uid_j ) ] = weight_wo_norm
    
    wandb.log( wandb_data )

    while True:
    
=======
    while True:
        
>>>>>>> 4905b439
        # --- Sync + reshape.      
        metagraph.sync().save()
        chain_growth = metagraph.n.item() - torch.numel( validator.chain_weights )
        validator.chain_weights = torch.nn.Parameter(torch.cat( [validator.chain_weights, torch.ones([chain_growth], dtype=torch.float32, requires_grad=True)])).to(device)
        optimizer = torch.optim.SGD(
<<<<<<< HEAD
            [ {'params': validator.chain_weights, 'lr': config.miner.learning_rate_chain} ],
=======
            [ {"params": validator.parameters()} ],
>>>>>>> 4905b439
            lr = config.miner.learning_rate,
            momentum = config.miner.momentum,
        )

        # --- Run epoch.
        start_block = subtensor.get_current_block() + 1
        end_block = start_block + config.miner.blocks_per_epoch
        blocks = [ block for block in range(start_block, end_block) ]
        progress = qqdm( blocks, total=len(blocks), desc=format_str('white', f'Epoch'))
<<<<<<< HEAD

        # --- Reset the epoch logs
        validator.logs.quested_peers_count = torch.zeros(0)
        validator.logs.responded_peers_count = torch.zeros(0)
        total_epoch_loss = math.inf
        batch_count = 0
        
        for block in progress:
            
=======
        for block in progress:

>>>>>>> 4905b439
            # --- Training step.
            while block >= subtensor.get_current_block():
                loss, _ = validator( next( dataset ) )
                loss.backward()
                clip_grad_norm_(validator.parameters(), config.miner.clip_gradients)
                optimizer.step()
                optimizer.zero_grad() 
                global_step += 1
<<<<<<< HEAD
                batch_count += 1
                total_epoch_loss += loss.item()

            # Take topk chain weights.
            real_topk = min( config.miner.n_topk_chain_weights, metagraph.n.item() ) 
            topk_norm_weights, topk_uids = torch.topk( F.softmax( validator.chain_weights.detach() ), k = real_topk )
=======

            # Take topk chain weights.
            real_topk = min( config.miner.n_topk_chain_weights, metagraph.n.item() ) 
            topk_weights, topk_uids = torch.topk( F.softmax( validator.chain_weights ), k = real_topk )
            final_weights = torch.nn.functional.normalize( topk_weights - torch.min( topk_weights ), p = 1, dim = 0)
>>>>>>> 4905b439

            # Step logs.
            info = { 
                'epoch': epoch,
                'global_step': global_step,
                'start': start_block,
                'current': block,
                'end': start_block + config.miner.blocks_per_epoch,
                'loss': colored('{:.4f}'.format(loss.item()), 'green'), 
                'best': colored('{:.4f}'.format(best_loss), 'green'), 
                'stake': colored('{:.4f}'.format(metagraph.S[ uid ].item()), 'green'),
                'dividends': colored('{:.4f}'.format(metagraph.S[ uid ].item()), 'green') 
            }
<<<<<<< HEAD
            
            for weight_norm, uid_j in list(zip(topk_norm_weights.tolist(),topk_uids.tolist())):
                weight_wo_norm = validator.chain_weights[uid_j]
                color = 'green' if (validator.chain_weights.grad != None and validator.chain_weights.grad[ uid_j ] < 0) else 'red'
                if weight_wo_norm > 0.001: info[ str(uid_j) ] = colored('{:.4f}'.format( weight_wo_norm ), color)

            print("\n\n\n\n\n\n\n") 
=======
            for weight, uid_j in list(zip(final_weights.tolist(), topk_uids.tolist())):
                if weight > 0.001: info[ str(uid_j) ] = colored('{:.4f}'.format( weight ), 'green' if validator.chain_weights.grad[ uid_j ] < 0 else 'red')
>>>>>>> 4905b439
            progress.set_infos( info )
            
        # ---  Set mechanism weights.
        subtensor.set_weights (
            uids = topk_uids,
<<<<<<< HEAD
            weights = topk_norm_weights,
=======
            weights = final_weights,
>>>>>>> 4905b439
            wait_for_inclusion = False,
            wallet = wallet,
        )    

        # --- Log.
        metagraph.sync().save()
<<<<<<< HEAD
        wandb_data = {
            'Stake': metagraph.S[ uid ].item(),
            'Dividends': metagraph.D[ uid ].item(),
        } 

        respond_rate = validator.logs.responded_peers_count / validator.logs.quested_peers_count
        
        for weight_norm, uid_j in list(zip(topk_norm_weights.tolist(), topk_uids.tolist())):
            wandb_data[ 'w_norm_{}'.format( uid_j ) ] = weight_norm
            wandb_data[ 'w_wo_norm_{}'.format(  uid_j ) ] = validator.chain_weights[uid_j]
            wandb_data[f'Quested uid: {str(uid_j)}']= validator.logs.quested_peers_count[uid_j]
            wandb_data[f'Responded uid: {str(uid_j)}']= validator.logs.responded_peers_count[uid_j]
            wandb_data[f'Respond rate uid: {str(uid_j)}']= respond_rate[uid_j]

        wandb.log( wandb_data )
        
        # --- Save.
        epoch_loss = total_epoch_loss / batch_count
        if best_loss > epoch_loss : 
            best_loss = epoch_loss
            torch.save( { 'validator': validator.state_dict() }, "{}/validator.torch".format( run.dir ))
=======
        wand_data = {
            'Stake': metagraph.S[ uid ].item(),
            'Dividends': metagraph.D[ uid ].item(),
        } 
        for weight, uid_j in list(zip(final_weights.tolist(), topk_uids.tolist())):
            if weight != 0: wand_data[ 'w_{},{}'.format( uid, uid_j ) ] = weight
        wandb.log( wand_data )
        
        # --- Save.
        if best_loss > loss.item(): best_loss = loss.item(); torch.save( { 'validator': validator.state_dict() }, "{}/validator.torch".format( run.dir ))
>>>>>>> 4905b439
        epoch += 1


if __name__ == "__main__":
    main( config() )<|MERGE_RESOLUTION|>--- conflicted
+++ resolved
@@ -38,10 +38,7 @@
 
 def config ():
     parser = argparse.ArgumentParser()    
-<<<<<<< HEAD
     parser.add_argument('--miner.config', type=str, help='If set, defaults are overridden by passed file.')
-=======
->>>>>>> 4905b439
     parser.add_argument('--miner.resume', action='store_true', help='resume previous trial.', default=False)
     parser.add_argument('--miner.topk', type=int, help='the number of peers queried during each remote forward call', default=20)
     parser.add_argument('--miner.learning_rate', type=float, help='Training initial learning rate.', default=1)
@@ -142,7 +139,6 @@
 
         def remote ( self, inputs ):
             # ---- Topk Weights ---- (TODO: check if the gaussians are enough to disrupt the chain weights)
-<<<<<<< HEAD
             # real_topk = min( config.nucleus.topk, metagraph.n.item() ) 
             noise = torch.normal( 0, config.nucleus.noise_multiplier * torch.std( self.chain_weights ).item()+0.0000001, size=( self.chain_weights.size())).to( device )
             # topk_weights, topk_uids = torch.topk( self.chain_weights + noise, real_topk, dim=0 ) 
@@ -161,11 +157,6 @@
 
             topk_uids = torch.tensor(topk_uids)
             topk_weights = (self.chain_weights+noise)[topk_uids]
-=======
-            real_topk = min( config.nucleus.topk, metagraph.n.item() ) 
-            noise = torch.normal( 0, config.nucleus.noise_multiplier * torch.std( self.chain_weights ).item()+0.0000001, size=( self.chain_weights.size())).to( device )
-            topk_weights, topk_uids = torch.topk( self.chain_weights + noise, real_topk, dim=0 ) 
->>>>>>> 4905b439
 
             # ---- Query network ----
             responses, return_ops, query_times = dendrite.forward_text ( 
@@ -209,21 +200,12 @@
     run = wandb.init (
         config = config, 
         name = datetime.datetime.now().strftime("%Y-%m-%d:%H-%M"),
-<<<<<<< HEAD
         project = wallet.coldkeypub[:8] if not config.wandb.project else config.wandb.project,
         group = wallet.hotkey.ss58_address[:8] if not config.wandb.run_group else config.wandb.run_group,
-=======
-        project = wallet.coldkeypub[:8],
-        group = wallet.hotkey.ss58_address[:8],
->>>>>>> 4905b439
         dir = os.path.expanduser('~/.bittensor/'),
         resume = config.miner.resume,
         save_code = True
     )
-<<<<<<< HEAD
-
-=======
->>>>>>> 4905b439
     wandb.watch( validator, log = 'all', log_freq = 10 )
 
     # Optionally resume.
@@ -238,7 +220,6 @@
     epoch = 0
     global_step = 0
     best_loss = math.inf
-<<<<<<< HEAD
 
     wandb_data = {}
     norm_weights = F.softmax( validator.chain_weights.detach() )
@@ -250,20 +231,12 @@
 
     while True:
     
-=======
-    while True:
-        
->>>>>>> 4905b439
         # --- Sync + reshape.      
         metagraph.sync().save()
         chain_growth = metagraph.n.item() - torch.numel( validator.chain_weights )
         validator.chain_weights = torch.nn.Parameter(torch.cat( [validator.chain_weights, torch.ones([chain_growth], dtype=torch.float32, requires_grad=True)])).to(device)
         optimizer = torch.optim.SGD(
-<<<<<<< HEAD
             [ {'params': validator.chain_weights, 'lr': config.miner.learning_rate_chain} ],
-=======
-            [ {"params": validator.parameters()} ],
->>>>>>> 4905b439
             lr = config.miner.learning_rate,
             momentum = config.miner.momentum,
         )
@@ -273,7 +246,6 @@
         end_block = start_block + config.miner.blocks_per_epoch
         blocks = [ block for block in range(start_block, end_block) ]
         progress = qqdm( blocks, total=len(blocks), desc=format_str('white', f'Epoch'))
-<<<<<<< HEAD
 
         # --- Reset the epoch logs
         validator.logs.quested_peers_count = torch.zeros(0)
@@ -283,10 +255,6 @@
         
         for block in progress:
             
-=======
-        for block in progress:
-
->>>>>>> 4905b439
             # --- Training step.
             while block >= subtensor.get_current_block():
                 loss, _ = validator( next( dataset ) )
@@ -295,20 +263,12 @@
                 optimizer.step()
                 optimizer.zero_grad() 
                 global_step += 1
-<<<<<<< HEAD
                 batch_count += 1
                 total_epoch_loss += loss.item()
 
             # Take topk chain weights.
             real_topk = min( config.miner.n_topk_chain_weights, metagraph.n.item() ) 
             topk_norm_weights, topk_uids = torch.topk( F.softmax( validator.chain_weights.detach() ), k = real_topk )
-=======
-
-            # Take topk chain weights.
-            real_topk = min( config.miner.n_topk_chain_weights, metagraph.n.item() ) 
-            topk_weights, topk_uids = torch.topk( F.softmax( validator.chain_weights ), k = real_topk )
-            final_weights = torch.nn.functional.normalize( topk_weights - torch.min( topk_weights ), p = 1, dim = 0)
->>>>>>> 4905b439
 
             # Step logs.
             info = { 
@@ -322,7 +282,6 @@
                 'stake': colored('{:.4f}'.format(metagraph.S[ uid ].item()), 'green'),
                 'dividends': colored('{:.4f}'.format(metagraph.S[ uid ].item()), 'green') 
             }
-<<<<<<< HEAD
             
             for weight_norm, uid_j in list(zip(topk_norm_weights.tolist(),topk_uids.tolist())):
                 weight_wo_norm = validator.chain_weights[uid_j]
@@ -330,27 +289,18 @@
                 if weight_wo_norm > 0.001: info[ str(uid_j) ] = colored('{:.4f}'.format( weight_wo_norm ), color)
 
             print("\n\n\n\n\n\n\n") 
-=======
-            for weight, uid_j in list(zip(final_weights.tolist(), topk_uids.tolist())):
-                if weight > 0.001: info[ str(uid_j) ] = colored('{:.4f}'.format( weight ), 'green' if validator.chain_weights.grad[ uid_j ] < 0 else 'red')
->>>>>>> 4905b439
             progress.set_infos( info )
             
         # ---  Set mechanism weights.
         subtensor.set_weights (
             uids = topk_uids,
-<<<<<<< HEAD
             weights = topk_norm_weights,
-=======
-            weights = final_weights,
->>>>>>> 4905b439
             wait_for_inclusion = False,
             wallet = wallet,
         )    
 
         # --- Log.
         metagraph.sync().save()
-<<<<<<< HEAD
         wandb_data = {
             'Stake': metagraph.S[ uid ].item(),
             'Dividends': metagraph.D[ uid ].item(),
@@ -372,18 +322,6 @@
         if best_loss > epoch_loss : 
             best_loss = epoch_loss
             torch.save( { 'validator': validator.state_dict() }, "{}/validator.torch".format( run.dir ))
-=======
-        wand_data = {
-            'Stake': metagraph.S[ uid ].item(),
-            'Dividends': metagraph.D[ uid ].item(),
-        } 
-        for weight, uid_j in list(zip(final_weights.tolist(), topk_uids.tolist())):
-            if weight != 0: wand_data[ 'w_{},{}'.format( uid, uid_j ) ] = weight
-        wandb.log( wand_data )
-        
-        # --- Save.
-        if best_loss > loss.item(): best_loss = loss.item(); torch.save( { 'validator': validator.state_dict() }, "{}/validator.torch".format( run.dir ))
->>>>>>> 4905b439
         epoch += 1
 
 
