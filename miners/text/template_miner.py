--- conflicted
+++ resolved
@@ -244,15 +244,6 @@
             momentum = self.config.miner.momentum,
         )
 
-<<<<<<< HEAD
-        # Bittensor backend
-        self.neuron = bittensor.init (  
-                config = self.config,
-                root_dir = self.config.miner.full_path,
-                axon_forward_callback = self.forward,
-                axon_backward_callback = self.backward,
-            ) 
-=======
         #Torch scheduler
         self.scheduler= torch.optim.lr_scheduler.StepLR(self.optimizer,
             step_size= 100.0,
@@ -266,7 +257,6 @@
             axon_forward_callback = self.forward,
             axon_backward_callback = self.backward,
         ) 
->>>>>>> 1d103a9e
 
     @staticmethod
     def config() -> 'bittensor.Config':
