#!/bin/python3
# The MIT License (MIT)
# Copyright © 2021 Yuma Rao

# Permission is hereby granted, free of charge, to any person obtaining a copy of this software and associated
# documentation files (the “Software”), to deal in the Software without restriction, including without limitation
# the rights to use, copy, modify, merge, publish, distribute, sublicense, and/or sell copies of the Software,
# and to permit persons to whom the Software is furnished to do so, subject to the following conditions:

# The above copyright notice and this permission notice shall be included in all copies or substantial portions of
# the Software.

# THE SOFTWARE IS PROVIDED “AS IS”, WITHOUT WARRANTY OF ANY KIND, EXPRESS OR IMPLIED, INCLUDING BUT NOT LIMITED TO
# THE WARRANTIES OF MERCHANTABILITY, FITNESS FOR A PARTICULAR PURPOSE AND NONINFRINGEMENT. IN NO EVENT SHALL
# THE AUTHORS OR COPYRIGHT HOLDERS BE LIABLE FOR ANY CLAIM, DAMAGES OR OTHER LIABILITY, WHETHER IN AN ACTION
# OF CONTRACT, TORT OR OTHERWISE, ARISING FROM, OUT OF OR IN CONNECTION WITH THE SOFTWARE OR THE USE OR OTHER
# DEALINGS IN THE SOFTWARE.
""" The Exodus miner.

Example:
    $ python miners/text/template_miner.py

"""

import argparse
import bittensor
import math
import torch
import traceback
import os
import sys
import yaml
import wandb
import concurrent

from termcolor import colored
from typing import List
from qqdm import qqdm, format_str
from loguru import logger; logger = logger.opt(colors=True)
from types import SimpleNamespace
from torch.nn.utils import clip_grad_norm_
import torch.nn as nn

import torch.nn.functional as F
from torch.nn import TransformerEncoder, TransformerEncoderLayer
from substrateinterface.utils.ss58 import ss58_encode

class PositionalEncoding(nn.Module):

    def __init__(self, d_model: int, dropout: float, max_len: int = 5000):
        super().__init__()
        self.dropout = nn.Dropout(p=dropout)

        position = torch.arange(max_len).unsqueeze(1)
        div_term = torch.exp(torch.arange(0, d_model, 2) * (-math.log(10000.0) / d_model))
        pe = torch.zeros(max_len, 1, d_model)
        pe[:, 0, 0::2] = torch.sin(position * div_term)
        pe[:, 0, 1::2] = torch.cos(position * div_term)
        self.register_buffer('pe', pe)

    def forward(self, x: torch.tensor) -> torch.tensor:
        """
        Args:
            x: Tensor, shape [seq_len, batch_size, embedding_dim]
        """
        x = x + self.pe[:x.size(0)]
        return self.dropout(x)

class Nucleus(nn.Module):

    def __init__(self, config ):
        super(Nucleus, self).__init__()
        self.config = config

        # Embedding Layer.
        self.embedding = nn.Embedding( bittensor.__vocab_size__,  bittensor.__network_dim__ )

        # Local Model
        local_layers = TransformerEncoderLayer( bittensor.__network_dim__, self.config.nucleus.nhead, self.config.nucleus.nhid, self.config.nucleus.dropout )
        local_hidden_layers = TransformerEncoderLayer( bittensor.__network_dim__, self.config.nucleus.nhead, self.config.nucleus.nhid, self.config.nucleus.dropout )
        self.local_pos_encoder = PositionalEncoding(bittensor.__network_dim__, self.config.nucleus.dropout)
        self.local_encoder = TransformerEncoder( local_layers, self.config.nucleus.nlayers )
        self.local_hidden = TransformerEncoder( local_hidden_layers, self.config.nucleus.nlayers )
        self.local_decoder = nn.Linear( bittensor.__network_dim__, bittensor.__vocab_size__ , bias=False)

        # Remote Model
        remote_context_layers = TransformerEncoderLayer( bittensor.__network_dim__, self.config.nucleus.nhead, self.config.nucleus.nhid, self.config.nucleus.dropout )
        self.remote_hidden = TransformerEncoder( remote_context_layers, self.config.nucleus.nlayers )
        self.remote_decoder = nn.Linear( bittensor.__network_dim__, bittensor.__vocab_size__ , bias=False)

        self.loss_fct = nn.CrossEntropyLoss()
        self.peer_weights = nn.Parameter(torch.ones( [0] , requires_grad=True))
        self.noise_offset = 0.0000001
        self.init_weights()

    @staticmethod
    def add_args( parser: argparse.ArgumentParser ):
        r""" Add custom params to the parser.
        """
        parser.add_argument('--nucleus.nhid', type=int, help='the dimension of the feedforward network model in nn.TransformerEncoder', default=200)
        parser.add_argument('--nucleus.nhead', type=int, help='the number of heads in the multiheadattention models', default=2)
        parser.add_argument('--nucleus.nlayers', type=int, help='the number of nn.TransformerEncoderLayer in nn.TransformerEncoder', default=2)
        parser.add_argument('--nucleus.dropout', type=float, help='the dropout value', default=0.2)
        parser.add_argument('--nucleus.topk', type=int, help='the number of peers queried during each remote forward call', default=20)
        parser.add_argument('--nucleus.punishment', type=float, help='The punishment on the chain weights that do not respond ', default=0.001 )

    def init_weights(self):
        initrange = 0.1
        self.remote_decoder.weight.data.uniform_(-initrange, initrange)
        self.local_decoder.weight.data.uniform_(-initrange, initrange)

    def local_forward(self, inputs: torch.int64, training : bool = True) -> SimpleNamespace:
        """ Forward pass through GPT2 nucleus.
            Args:
                inputs (:obj:`torch.int64` of shape :obj:`(batch_size, block_size)`, `required`):
                    Batch_size length x list of text sentences.
                training (:obj:`bool')`, `optional`, defaults to True):
                    Switch to True if this forward pass computes a CLM loss.

            Returns:
                SimpleNamespace {
                    local_context (:obj:`torch.FloatTensor` of shape :obj:`(batch_size, sequence_len, bittensor.__network_dim__)`, `required`):
                        Hidden layer context.
                    local_target (:obj:`torch.FloatTensor` of shape :obj:`(batch_size, sequence_len, bittensor.__vocab_size__)`, `optional`):
                        MLM Target predictions produced using local_context.
                    local_target_loss (:obj:`torch.FloatTensor` of shape :obj:`(1)`, `optional`):
                        MLM loss using local_context.
                }
        """
        # To be filled.
        output = SimpleNamespace()

        # local_context: hidden layer encoding of sequence with local_context.
        # local_context.shape = [batch_size, sequence_len, bittensor.__network_dim__]
        output.local_context = self.local_encoder( self.embedding( inputs ) )* math.sqrt(bittensor.__network_dim__)

        # local_context: adding positional encoding to local_context.
        # local_context.shape = [batch_size, sequence_len, bittensor.__network_dim__]
        output.local_context = self.local_pos_encoder(output.local_context)

        if training :
            # local_hidden: local model which learns a new projection from the local_context
            # local_hidden.shape = [batch_size, sequence_len, bittensor.__vocab_size__]
            output.local_hidden = self.local_hidden( output.local_context.detach())

            # local_target: projection of local_hidden onto target dimension.
            # local_target.shape = [batch_size, sequence_len, bittensor.__vocab_size__]
            output.local_target = self.local_decoder( output.local_hidden )

            # local_target_loss: MLM loss between local_target and passed targets.
            # local_target_loss.shape = [1]
            shift_logits = output.local_target[..., :-1, :].contiguous()
            shift_labels = inputs[..., 1:].contiguous()
            output.local_target_loss = self.loss_fct( shift_logits.view(-1, shift_logits.size(-1)), shift_labels.view(-1) )

            predictions=shift_logits.detach().max(2).indices
            output.local_accuracy = (predictions==shift_labels).sum().item()/predictions.nelement()
        return output

    def remote_forward(self, inputs: torch.int64, training: bool) -> SimpleNamespace:
        """ Forward pass inputs and labels through the GPT2 module and into the remote network.
        Args:
            inputs (:obj:`torch.int64` of shape :obj:`(batch_size, sequence_len)`, `required`):
                Tokenized sentences using bittensor.tokenizer()
            training (:obj:`bool')`, `optional`, defaults to True):
                Switch to True if this forward pass computes an MLM loss.
        Returns:
            self.local_forward() + SimpleNamespace (
                remote_context (:obj:`torch.FloatTensor` of shape :obj:`(batch_size, sequence_len, bittensor.__network_dim__)`, `required`):
                    Joined responses from the network.
                remote_target (:obj:`torch.FloatTensor` of shape :obj:`(batch_size,  bittensor.__vocab_size__)`, `optional`):
                    Target predictions using the remote_context layer.
                remote_target_loss (:obj:`torch.FloatTensor` of shape :obj:`(1)`, `optional`):
                    MLM loss using remote_target.
                distillation_loss (:obj:`torch.FloatTensor` of shape :obj:`(1)`, `optional`):
                    Distillation loss between local_context and remote_context.
            )
        """
        # Run local model
        output = self.local_forward( inputs, training )

        # remote_context: joined responses from a dendrite.forward_text call.
        # remote_context.shape = [batch_size, sequence_len (or block_size), bittensor.__network_dim__]
        output.remote_context = self.remote( inputs )

        # remote_hidden: projects from the remote_context
        # remote_hidden.shape = [batch_size, sequence_len, bittensor.__vocab_size__]
        output.remote_hidden = self.remote_hidden( output.remote_context )

        # distillation_loss : distillation loss between local_context and remote_context
        # distillation_loss.shape = [1]
        # This trains the local_context (student) to emulate the network context.
        output.distillation_loss = F.mse_loss( output.local_context, output.remote_hidden.detach() )

        if training :
            # remote_target: projection of remote_hidden onto target dimension.
            # remote_target.shape = [batch_size, sequence_len, bittensor.__vocab_size__]
            output.remote_target = self.remote_decoder( output.remote_hidden )

            # remote_target_loss: MLM loss between remote_target and passed targets.
            # remote_target_loss.shape = [1]
            shift_logits = output.remote_target[..., :-1, :].contiguous()

            shift_labels = inputs[..., 1:].contiguous()
            output.remote_target_loss = self.loss_fct( shift_logits.view(-1, shift_logits.size(-1)), shift_labels.view(-1) )

        return output

    def remote(self, inputs: torch.int64 ) -> torch.float32:
        """ Forwards the inputs through the network, selects the topk peers based on self.peer_weights.
        Args:
            inputs (:obj:`torch.int64` of shape :obj:`(batch_size, sequence_len)`, `required`):
                Batch_size length list of text sentences.
        Returns:
            outputs (:obj:`torch.FloatTensor` of shape :obj:`(batch_size, sequence_len, bittensor.__network_dim__)`, `optional`):
                Joined hidden layer responses from peers.
        """

        # ---- Get active peers and their weights ---- 
        active_uids = torch.where(bittensor.neuron.metagraph.active > 0)[0]
        active_peer_weights = self.peer_weights[active_uids]

        # ---- Topk Weights ---- (TODO: check if the gaussians are enough disrupt the chain weights)
        real_topk = min( self.config.nucleus.topk, bittensor.neuron.metagraph.n.item(), len(active_uids))
        noise = torch.normal( 0, torch.std(active_peer_weights).item()+self.noise_offset, size=( active_peer_weights.size())).to( self.config.miner.device )
        topk_weights, topk_idx = torch.topk(active_peer_weights + noise , real_topk, dim=0)
        topk_uids = active_uids[topk_idx]

        # ---- Filter endpoints ----
        endpoints = bittensor.neuron.metagraph.endpoints[ topk_uids ]

        # ---- Query network ----
        responses, return_ops, query_times = bittensor.neuron.dendrite.forward_text (
            endpoints = endpoints,
            inputs = inputs
        )

        # ---- Join based on weights ----
<<<<<<< HEAD
        output = SimpleNamespace()
        joining_uids= torch.where( return_ops == bittensor.proto.ReturnCode.Success )[0]
        joining_weights = F.softmax( topk_weights[(return_ops == bittensor.proto.ReturnCode.Success)], dim = 0 ) 
        remote_context = torch.zeros( (inputs.shape[0], inputs.shape[1], bittensor.__network_dim__)).to( self.config.miner.device )
=======
        joining_uids= torch.where(return_ops== bittensor.proto.ReturnCode.Success)[0]
        joining_weights = F.softmax( topk_weights[(return_ops == bittensor.proto.ReturnCode.Success)], dim = 0 )
        output = torch.zeros( (inputs.shape[0], inputs.shape[1], bittensor.__network_dim__)).to( self.config.miner.device )
>>>>>>> 3f926aa0
        for index, joining_weight in enumerate( joining_weights ):
            remote_context += responses[joining_uids[index]].detach().to( self.config.miner.device ) * joining_weight

        # ---- Punish peers with non-successful return ops ----
        with torch.no_grad():
            self.peer_weights[topk_uids[(return_ops != bittensor.proto.ReturnCode.Success)]] -=  self.config.nucleus.punishment
            self.peer_weights[self.peer_weights < -1] = -1 #lower bound for chain weights
        
        return remote_context

class Miner:

    def __init__( self, config: 'bittensor.config' = None ):
        r""" Initializes a miner with the passed config.
        """
        if config == None: config = Miner.config()
        self.config = config; Miner.check_config( self.config ); print ( self.config )

        # Miner training device.
        self.device = torch.device(
            device = self.config.miner.device
        )

        # Dataset of text.
        self.dataset = bittensor.dataset (
            config = self.config
        )

        # Trainable machine learning model.
        self.nucleus = Nucleus(
            config = self.config,
        ).to( self.device )

        # Torch optimizer.
        self.optimizer = torch.optim.SGD(
            [ {'params': self.nucleus.peer_weights, 'lr': self.config.miner.learning_rate_chain} ],
            lr = self.config.miner.learning_rate,
            momentum = self.config.miner.momentum,
        )

        #Torch scheduler
        self.scheduler= torch.optim.lr_scheduler.StepLR(self.optimizer,
            step_size= 1.0,
            gamma=0.95
        )

        # Bittensor backend
        self.neuron = bittensor.init (
            config = self.config,
            root_dir = self.config.miner.full_path,
            forward_text = self.forward_text,
            backward_text = self.backward_text,
            blacklist = self.blacklist
        ) 

        #bittensor priority thread pool 
        self.thread_pool = bittensor.prioritythreadpool(
            config = self.config
        )

        # ---- Init how often to sync with metagraph, value will be overriden by config----  
        self.last_sync_block = 0
        self.logs = SimpleNamespace()
        self.ema_score_decay = 0.995

    @staticmethod
    def config() -> 'bittensor.Config':
        r""" Fills a config namespace object with defaults or information from the command line.
        """
        # ---- Add miner args.
        parser = argparse.ArgumentParser()
        parser.add_argument('--config', type=str, help='If set, defaults are overridden by passed file.')
        parser.add_argument('--miner.learning_rate', type=float, help='Training initial learning rate.', default=1)
        parser.add_argument('--miner.learning_rate_chain', type=float, help='Training initial learning rate.', default=1)
        parser.add_argument('--miner.weight_decay', type=float, help='nucleus parameter weight decay.', default=0.25)
        parser.add_argument('--miner.momentum', type=float, help='optimizer momentum.', default=0.8)
        parser.add_argument('--miner.clip_gradients', type=float, help='Implement gradient clipping to avoid exploding loss on smaller architectures.', default=1.0)
        parser.add_argument('--miner.n_epochs', type=int, help='Number of training epochs.', default=sys.maxsize )
        parser.add_argument('--miner.epoch_length', type=int, help='Iterations of training per epoch', default=100)
        parser.add_argument('--miner.batch_size_train', type=int, help='Training batch size.', default=2)
        parser.add_argument('--miner.restart_on_failure',  action='store_true', help='''Restart miner on unknown error.''', default=False)
        parser.add_argument('--miner.compute_remote_gradients', action='store_true', help='''Does the miner compute and return gradients from backward queries.''', default=False)
        parser.add_argument('--miner.accumulate_remote_gradients', action='store_true', help='''Does the miner accumulate remote gradients from backward queries.''', default=False)
        parser.add_argument('--miner.n_topk_peer_weights', type=int, help='Maximum number of weights to submit to chain', default=100 )
        parser.add_argument('--miner.name', type=str, help='Trials for this miner go in miner.root / (wallet_cold - wallet_hot) / miner.name ', default='template_miner')
        parser.add_argument('--miner.device', type=str, help='miner default training device cpu/cuda', default=("cuda" if torch.cuda.is_available() else "cpu"))
        parser.add_argument('--miner.timeout', type=int, help='Number of seconds to wait for axon request', default=10)
        parser.add_argument('--miner.blacklist', type=float, help='Amount of stake (tao) in order not to get blacklisted', default=0)
        parser.add_argument('--miner.sync_block_time', type=int, help='How often the sync the miner with metagraph, in terms of block time', default=15)
        parser.add_argument('--miner.restart', type=bool, help='If True, train the miner from the beginning', default=False)
        
        bittensor.add_args( parser )
        Nucleus.add_args( parser ) 
        bittensor.prioritythreadpool.add_args( parser )

        return bittensor.config( parser )

    @staticmethod
    def check_config( config: 'bittensor.Config' ):
        r""" Checks/validates the config namespace object.
        """
        assert config.miner.batch_size_train > 0, "batch_size_train must be a positive value"
        assert config.miner.learning_rate > 0, "learning_rate must be a positive value."
        bittensor.check_config( config )
        full_path = os.path.expanduser('{}/{}/{}/{}'.format( config.logging.logging_dir, config.wallet.name, config.wallet.hotkey, config.miner.name ))
        config.miner.full_path = os.path.expanduser(full_path)
        if not os.path.exists(config.miner.full_path):
            os.makedirs(config.miner.full_path)

    def sync (self, current_block ):
        """ Miner sync with metagraph and update chain weight
        """
        # ---- Set weights on chain ----
        self.set_peer_weights()

        # ---- Sync with metagraph ----
        bittensor.neuron.metagraph.load().sync().save()
        chain_growth = bittensor.neuron.metagraph.n.item()- self.nucleus.peer_weights.shape[0]
        self.nucleus.peer_weights = nn.Parameter(torch.cat([self.nucleus.peer_weights, torch.ones([chain_growth],dtype=torch.float32,requires_grad=True)]))
        self.ema_scores = torch.nn.Parameter(torch.cat( [self.ema_scores, torch.ones([chain_growth], dtype=torch.float32, requires_grad=True)]))
        bittensor.logging.success( 'Synced metagraph:', 'Block: {}'.format(current_block))

    def scores ( self, loss ):
        # Computes salience scores for each peer in the network w.r.t the loss. 
        # We use a simplified fishers information score. score_i = hessian_ii * peer_weight_i^2
        peer_weights_d1 = torch.autograd.grad(loss, self.nucleus.peer_weights, create_graph=True, retain_graph=True, allow_unused=True)[0]
        if peer_weights_d1 == None: return torch.ones_like( self.nucleus.peer_weights ) * (1 / self.neuron.metagraph.n.item()) # None if no grad w.r.t the chain weights.
        peer_weights_d2 = torch.autograd.grad(peer_weights_d1.sum(), self.nucleus.peer_weights, retain_graph=True, allow_unused=True )[0]
        validator_scores =  peer_weights_d2 * (self.nucleus.peer_weights**2)/2  
        return validator_scores
    
    def run( self ):
        r""" Miner main loop.
        """
        # ---- Build Bittensor neuron ----
        with self.neuron:
            if self.config.neuron.use_wandb:
                bittensor.wandb(
                    config = self.config,
                    cold_pubkey = self.neuron.wallet.coldkeypub.ss58_address,
                    hot_pubkey = self.neuron.wallet.hotkey.ss58_address,
                    root_dir = self.neuron.root_dir
                )

            # ---- Init run state ----
            self.epoch = 0
            self.logs.global_step = 0
            self.logs.epoch_loss = math.inf/2
            self.logs.best_epoch_loss = math.inf
            self.ema_scores = torch.ones(bittensor.neuron.metagraph.n.item()) * (1 / bittensor.neuron.metagraph.n.item()) 

            # ---- reloads previous run if not restart ----
            if self.config.miner.restart:
                self.save()

            try:
                self.reload()
                self.neuron.axon.check()
            except Exception as e:
                logger.error("Error when trying to reload model: {}".format(e))
                self.save()
                self.reload()
                self.neuron.axon.check()

            # --- Run until n_epochs ----
            while self.epoch < self.config.miner.n_epochs:
                try:

                    # --- Init epoch stat----
                    self.logs.epoch_data_size = 0
                    self.logs.sync_count = 0
                    total_epoch_loss = 0.0
                    total_local_target_epoch_loss = 0
                    total_distillation_epoch_loss = 0
                    total_remote_target_epoch_loss = 0
                    total_local_epoch_acc = 0
                    batches_count = 0

                    # ---- Run epoch ----
                    start_block = self.neuron.subtensor.get_current_block() + 1
                    end_block = start_block + self.config.miner.epoch_length
                    block_steps = [ block_delta for block_delta in range(start_block, end_block)]
                    progress_bar = qqdm( block_steps, total=len(block_steps), desc=format_str('white', f'Epoch:'))
                    for block in progress_bar:
                        
                        # --- Iterate over batches until the end of the block.
                        current_block = self.neuron.subtensor.get_current_block()
                        while block >= current_block:
                            
                            # ---- Forward pass ----
                            inputs = next( self.dataset )
                            output = self.nucleus.remote_forward (
                                inputs = inputs.to( self.device ),
                                training = True,
                            )
                            
                            # ---- Backward pass ----
                            output.loss = output.local_target_loss + output.distillation_loss + output.remote_target_loss
                            scores = torch.nn.functional.normalize ( torch.relu( self.scores(output.remote_target_loss) ), p=1, dim = 0 )
                            output.loss.backward() # Accumulates gradients on the nucleus.
                            clip_grad_norm_(self.nucleus.parameters(), self.config.miner.clip_gradients)
                            
                            # ---- Apply and zero accumulated gradients.
                            self.optimizer.step() 
                            self.optimizer.zero_grad()
                            current_block = self.neuron.subtensor.get_current_block()
                            
                            # ---- Aggrigate outputs and losses 
                            total_epoch_loss += output.local_target_loss.item()
                            total_local_target_epoch_loss += output.local_target_loss.item()
                            total_distillation_epoch_loss += output.distillation_loss.item()
                            total_remote_target_epoch_loss += output.remote_target_loss.item()
                            total_local_epoch_acc += output.local_accuracy
                            
                            self.logs.epoch_data_size += inputs.nelement()
                            self.ema_scores = self.ema_score_decay * self.ema_scores + (1 - self.ema_score_decay) * scores
                            
                            batches_count += 1

                        # ---- Check to sync with metagraph ----
                        current_block = self.neuron.subtensor.get_current_block()
                        block_diff = current_block - self.last_sync_block
                        if block_diff >= self.config.miner.sync_block_time:
                            self.sync(current_block)                                                                                                                
                            self.last_sync_block = current_block
                            self.logs.sync_count += 1
                            
                        # ---- Update the epoch loss if it is the last iteration
                        if (block + 1) % (self.config.miner.epoch_length ) == 0 :
                            self.logs.epoch_loss = total_epoch_loss / batches_count
                            self.logs.local_target_epoch_loss = total_local_target_epoch_loss / batches_count
                            self.logs.distillation_epoch_loss = total_distillation_epoch_loss / batches_count
                            self.logs.remote_target_epoch_loss = total_remote_target_epoch_loss / batches_count
                            self.logs.local_epoch_acc = total_local_epoch_acc / batches_count

                        # ---- Block logs.
                        self.log(
                            progress_bar,
                            iteration = block,
                            output = output,
                        )
                        self.logs.global_step += 1

                    # ---- Update params ----
                    self.logs.epoch_loss = total_epoch_loss / self.config.miner.epoch_length
                    self.epoch += 1

                    # ---- Checkpoint state ----
                    self.checkpoint()

                except KeyboardInterrupt:
                    # --- User ended session ----
                    break

                except Exception as e:
                    # --- Unknown error ----
                    logger.exception('Unknown exception: {} with traceback {}', e, traceback.format_exc())
                    if self.config.miner.restart_on_failure == True:
                        logger.info('Restarting from last saved state.')
                        self.reload()
                    else:
                        break

    # ---- Axon Forward call ----
    def forward_text ( self, pubkey:str, inputs_x: torch.FloatTensor) -> torch.FloatTensor:
        r""" Subscribed to an axon servicing endpoint: processes forward messages from the wire.
            The arguments reflect an RPC request from another miner in the network, the response tensor
            should be the hidden units computed using the local context and with shape: [batch_size, sequence_len, __network_dim__].

            Args:
                pubkey ( str, `required`):
                    The public key of the caller.
                inputs_x ( :obj:`torch.Tensor`, `required`):
                    torch inputs to be forward processed.

            Returns:
                outputs (:obj:`torch.FloatTensor`):
                    The nucleus's outputs as a torch tensor of shape [batch_size, sequence_len, __network_dim__]
        """
        def call(inputs):
            inputs_x = inputs.to( self.device )
            output = self.nucleus.local_forward (
                inputs = inputs_x
            )
            return output.local_hidden

        priority = self.neuron.metagraph.S[ self.neuron.metagraph.hotkeys.index(pubkey) ] / sys.getsizeof(inputs_x)
        future = self.thread_pool.submit( call, inputs = inputs_x, priority = priority )
        try:
            return future.result(timeout = self.config.miner.timeout)
        except concurrent.futures.TimeoutError :
            raise TimeoutError('TimeOutError')
        except Exception as e:
            logger.error('Error found: {}, with message {}'.format(repr(e), e))

    # ---- Axon Backward call ----
    def backward_text ( self, pubkey:str, inputs_x:torch.FloatTensor, grads_dy:torch.FloatTensor ) -> torch.FloatTensor:
        r""" Subscribed to an axon servicing endpoint: Processes backward messages from the wire.
            Arguments reflect an RPC backward request from another miner in the network, the response tensor
            should be the gradients of the miner's nucleus w.r.t to the inputs_x and the passed output grads_dy.

            Args:
                pubkey ( str, `required`):
                    The public key of the caller.
                inputs_x ( :obj:`torch.Tensor`, `required`):
                    torch inputs from previous forward call.
                grads_dy ( :obj:`torch.Tensor`, `required`):
                    torch grads of forward output.
                    
            Returns:
                outputs (:obj:`torch.FloatTensor`, `optional`):
                    The gradients w.r.t to the inputs [batch_size, sequence_len, -1]
        """
        if self.config.miner.accumulate_remote_gradients:
            def call(input,grad):
                with torch.enable_grad():
                    # ---- Set up inputs for gradient computations.
                    outputs_y = self.nucleus.local_forward( inputs = input ).local_context.to( self.device )
                    # ---- The backward call will accumulate gradients on our parameters.
                
                    torch.autograd.backward (
                        tensors = [outputs_y],
                        grad_tensors = [grad]
                    )
                    return inputs_x.grad if inputs_x.grad != None else None                    

            priority = self.neuron.metagraph.S[ self.neuron.metagraph.hotkeys.index(pubkey) ] / sys.getsizeof(inputs_x)
            try:
                self.thread_pool.submit(call, input=inputs_x.to( self.device ), grad=grads_dy.to( self.device ), priority=priority)
            except concurrent.futures.TimeoutError :
                raise TimeoutError('TimeOutError')
            except Exception as e:
                logger.error('Error found: {}'.format(e))

    def checkpoint( self ):
        r""" Optionally Saves, updates and then reloads the miner training state.
        """
        last_saved = self.get_saved_state()
        if last_saved == None or last_saved['epoch_loss'] >= self.logs.epoch_loss:
            self.save()

        # Checks if epochs managed to diverage
        if not math.isfinite(self.logs.epoch_loss):
            logger.error('Incorrect epoch loss detected, reloading to previous saved state')
            self.reload()

    def get_saved_state( self ):
        r""" Returns a saved state dict or none.
        """
        try:
            return torch.load("{}/model.torch".format( self.config.miner.full_path ))
        except Exception as e:
            logger.warning('No saved model found with error: {}', e)
            logger.info('Initalizing with new model')
            return None

    def reload( self ):
        r""" Reloads/updates the training state from the disk.
        """
        state_dict = self.get_saved_state()

        # --- loads and syncs metagraph
        try:
            bittensor.neuron.metagraph.load().sync().save()

        except Exception as e:
            logger.error('Error in loading metagraph: {}'.format(e))
            bittensor.neuron.metagraph.sync().save()

        # ---- Load training state.
        self.epoch = state_dict['epoch']
        self.logs.epoch_loss = state_dict['epoch_loss']
        self.logs.global_step = state_dict['global_step']
        if 'network' in state_dict.keys() and bittensor.neuron.subtensor.network == state_dict['network']: # checks if you are loading into the same network
            chain_growth = bittensor.neuron.metagraph.n.item()- state_dict['nucleus_state']['peer_weights'].shape[0]
            #updates the shape of nucleus chain weights
            self.nucleus.peer_weights = nn.Parameter(
                torch.ones(
                    list(state_dict['nucleus_state']['peer_weights'].shape),
                    requires_grad=True
                )
            )
        else:
            logger.exception('Incorrect Network setting between miner input and saved state. Please use the same network')
            raise Exception('Network does not match saved state')

        self.nucleus.load_state_dict( state_dict['nucleus_state'], strict=False )
        self.nucleus.peer_weights = nn.Parameter(torch.cat([self.nucleus.peer_weights, torch.ones([chain_growth],dtype=torch.float32,requires_grad=True)]))
        self.nucleus.to( self.device ) # Load nucleus

        # --- Load optimizer
        # check if the optimizer has previously stored separate param for the chain_weight 
        if len(state_dict['optimizer_state']['param_groups']) == 1:
            self.optimizer = torch.optim.SGD(
                [ {"params": self.nucleus.parameters()}],
                lr = state_dict['optimizer_state']['param_groups'][0]['lr'],
                momentum = state_dict['optimizer_state']['param_groups'][0]['momentum'],
            )

        else:
            self.optimizer = torch.optim.SGD(
                [ {'params': self.nucleus.peer_weights, 'lr': state_dict['optimizer_state']['param_groups'][0]['lr'] }],
                lr = state_dict['optimizer_state']['param_groups'][1]['lr'],
                momentum = state_dict['optimizer_state']['param_groups'][1]['momentum'],
            )
        
        bittensor.logging.success( prefix = 'Reloaded model', sufix = '<blue>{}/model.torch</blue>'.format( self.config.miner.full_path ))

    def save( self ):
        r""" Saves the training state to disk.
        """
        try:
            state_dict = {
                'epoch': self.epoch,
                'epoch_loss': self.logs.epoch_loss,
                'global_step': self.logs.global_step,
                'nucleus_state': self.nucleus.state_dict(), # Save nucleus state.
                'optimizer_state': self.optimizer.state_dict(), # Save optimizer.
                'network': bittensor.neuron.subtensor.network # Save Network
            }
            torch.save( state_dict, "{}/model.torch".format( self.config.miner.full_path ) )
            bittensor.logging.success(prefix='Saved model', sufix='<blue>{}/model.torch</blue>'.format( self.config.miner.full_path ) )
        except Exception as e:
            logger.exception('Failed to save model with error:{}', e)

    def set_peer_weights( self ):
        r""" Sets the chain weights.
        """
        try:
            topk_scores, topk_uids = torch.topk( self.ema_scores, k = min(self.config.miner.n_topk_peer_weights, bittensor.neuron.metagraph.n.item())  )
            did_set = bittensor.neuron.subtensor.timeout_set_weights(
                timeout=10,
                uids = topk_uids,
                weights = topk_scores,
                wait_for_inclusion = True,
                wallet = bittensor.neuron.wallet,
            )
            if did_set:
                bittensor.logging.success(prefix='Set weights:', sufix='{}'.format(self.nucleus.peer_weights.tolist()))
            else:
                logger.warning('Failed to set weights on chain.')

        except Exception as e:
            logger.error('Failure setting weights on chain with error: {}', e)

    # ---- Training logs ----
    def log( self, progress_bar, iteration:int, output: SimpleNamespace ):
        r""" Called after every training step. Displays miner state to screen.
        """
        self_uid = bittensor.neuron.metagraph.hotkey_to_uid(bittensor.neuron.wallet.hotkey.ss58_address)
        stake = bittensor.neuron.metagraph.S[ self_uid ].item()
        rank = bittensor.neuron.metagraph.R[ self_uid ].item()
        incentive = bittensor.neuron.metagraph.I[ self_uid ].item()
                
        normalized_peer_weights =  F.softmax (self.nucleus.peer_weights.detach())

        info = {
            'GS': colored('{}'.format(self.logs.global_step), 'red'),
            'LS': colored('{}'.format(iteration), 'blue'),
            'Epoch': colored('{}'.format(self.epoch+1), 'green'),
            'Loss': colored('{:.4f}'.format(self.logs.epoch_loss), 'yellow'),
            'Best': colored('{:.4f}'.format(self.logs.best_epoch_loss), 'red'),
            'L-loss': colored('{:.4f}'.format(output.local_target_loss.item()), 'blue'),
            'R-loss': colored('{:.4f}'.format(output.remote_target_loss.item()), 'green'),
            'D-loss': colored('{:.4f}'.format(output.distillation_loss.item()), 'yellow'),
            'nPeers': colored(bittensor.neuron.metagraph.n.item(), 'red'),
            'Stake(\u03C4)': colored('{:.3f}'.format(stake), 'green'),
            'Rank(\u03C4)': colored('{:.3f}'.format(rank), 'blue'),
            'Incentive(\u03C4/block)': colored('{:.6f}'.format(incentive), 'yellow'),
            'L-accuracy': colored('{}'.format(output.local_accuracy), 'red'),
        }

        
        if (iteration + 1) % (self.config.miner.epoch_length ) == 0:
            if self.config.neuron.use_wandb:
                wandb_info = {
                    'Stake':stake,
                    'Rank':rank,
                    'Incentive':incentive,
                    'Number of Peers':bittensor.neuron.metagraph.n.item(),
                    'remote_target_epoch_loss': self.logs.remote_target_epoch_loss,
                    'distillation_epoch_loss': self.logs.distillation_epoch_loss,
                    'local_target_epoch_loss': self.logs.local_target_epoch_loss,
                    'local_epoch_acc': self.logs.local_epoch_acc,
                    'Sync with metagraph': self.logs.sync_count,
                    'Data size': self.logs.epoch_data_size,
                    }

                for uid in range(len(normalized_peer_weights)):
                    uid_str = str(uid).zfill(3)
                    wandb_info[f'Peers weights (norm) uid: {uid_str}']= normalized_peer_weights[uid]
                    wandb_info[f'Peers weights (w/o norm) uid: {uid_str}']= self.nucleus.peer_weights[uid]
                    wandb_info[f'Fisher ema uid: {uid_str}'] = self.ema_scores[uid]

                wandb_info_axon = bittensor.neuron.axon.to_wandb()
                wandb_info_dend = bittensor.neuron.dendrite.to_wandb()
                    
            try:
                wandb.log({**wandb_info, **wandb_info_axon, **wandb_info_dend})

            except Exception as e:
                logger.warning('Failed to update weights and biases with error:{}', e)

        progress_bar.set_infos( info )

    def blacklist(self,pubkey:str) -> bool:
        r"""Axon security blacklisting, used to blacklist message from low stake members
        Currently, this is not turned on.
        """
        uid =self.neuron.metagraph.hotkeys.index(pubkey)
        if self.neuron.metagraph.S[uid].item() < self.config.miner.blacklist:
            return True
        else:
            return False

if __name__ == "__main__":
    Miner().run()<|MERGE_RESOLUTION|>--- conflicted
+++ resolved
@@ -236,16 +236,9 @@
         )
 
         # ---- Join based on weights ----
-<<<<<<< HEAD
-        output = SimpleNamespace()
         joining_uids= torch.where( return_ops == bittensor.proto.ReturnCode.Success )[0]
         joining_weights = F.softmax( topk_weights[(return_ops == bittensor.proto.ReturnCode.Success)], dim = 0 ) 
         remote_context = torch.zeros( (inputs.shape[0], inputs.shape[1], bittensor.__network_dim__)).to( self.config.miner.device )
-=======
-        joining_uids= torch.where(return_ops== bittensor.proto.ReturnCode.Success)[0]
-        joining_weights = F.softmax( topk_weights[(return_ops == bittensor.proto.ReturnCode.Success)], dim = 0 )
-        output = torch.zeros( (inputs.shape[0], inputs.shape[1], bittensor.__network_dim__)).to( self.config.miner.device )
->>>>>>> 3f926aa0
         for index, joining_weight in enumerate( joining_weights ):
             remote_context += responses[joining_uids[index]].detach().to( self.config.miner.device ) * joining_weight
 
