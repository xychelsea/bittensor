""" Manages a pool of grpc connections as receptors
"""
# The MIT License (MIT)
# Copyright © 2021 Yuma Rao

# Permission is hereby granted, free of charge, to any person obtaining a copy of this software and associated 
# documentation files (the “Software”), to deal in the Software without restriction, including without limitation 
# the rights to use, copy, modify, merge, publish, distribute, sublicense, and/or sell copies of the Software, 
# and to permit persons to whom the Software is furnished to do so, subject to the following conditions:

# The above copyright notice and this permission notice shall be included in all copies or substantial portions of 
# the Software.

# THE SOFTWARE IS PROVIDED “AS IS”, WITHOUT WARRANTY OF ANY KIND, EXPRESS OR IMPLIED, INCLUDING BUT NOT LIMITED TO
# THE WARRANTIES OF MERCHANTABILITY, FITNESS FOR A PARTICULAR PURPOSE AND NONINFRINGEMENT. IN NO EVENT SHALL 
# THE AUTHORS OR COPYRIGHT HOLDERS BE LIABLE FOR ANY CLAIM, DAMAGES OR OTHER LIABILITY, WHETHER IN AN ACTION 
# OF CONTRACT, TORT OR OTHERWISE, ARISING FROM, OUT OF OR IN CONNECTION WITH THE SOFTWARE OR THE USE OR OTHER 
# DEALINGS IN THE SOFTWARE.

import math
from typing import Tuple, List

import torch
from loguru import logger
import concurrent
import bittensor
import bittensor.utils.networking as net
from concurrent.futures import ThreadPoolExecutor

logger = logger.opt(colors=True)

class ReceptorPool ( torch.nn.Module ):
    """ Manages a pool of grpc connections as receptors
    """
    def __init__(
        self, 
        wallet: 'bittensor.Wallet',
        thread_pool: 'ThreadPoolExecutor',
        max_worker_threads: int,
        max_active_receptors: int
    ):
        super().__init__()
        self.wallet = wallet
        self.thread_pool = thread_pool
        self.max_worker_threads = max_worker_threads
        self.max_active_receptors = max_active_receptors
        self.receptors = {}
        try:
            self.external_ip = str(net.get_external_ip())
        except Exception:
            self.external_ip = None

    def __str__(self):
        return "ReceptorPool({},{})".format(len(self.receptors), self.max_active_receptors)

    def __repr__(self):
        return self.__str__()
    
    def __exit__(self):
        for receptor in self.receptors:
            receptor.__del__()

    def get_receptors_state(self):
        r""" Return the state of each receptor.
            Returns:
                states (:obj:`List[grpc.channel.state]`)
                    The state of receptor.
        """
        return {hotkey: v.state() for hotkey, v in self.receptors.items()}

    def forward(
            self, 
            endpoints: List['bittensor.Endpoint'],
            inputs: List[torch.Tensor],
            modality: bittensor.proto.Modality,
            timeout: int
        ) -> Tuple[List[torch.Tensor], List[int], List[float]]:
        r""" Forward tensor inputs to endpoints.

            Args:
                endpoints (:obj:`List[bittensor.Endpoint]` of shape :obj:`(num_endpoints)`, `required`):
                    List of remote endpoints which match length of x. Tensors from x are sent forward to these endpoints.

                inputs (:obj:`List[torch.Tensor]` of shape :obj:`(num_endpoints * [shape])`, `required`):
                    List of tensors to send to corresponsing endpoints. Tensors are of arbitrary type and shape depending on the
                    modality.

                modality (:obj:`bittensor.proto.Modality` of shape :obj:`(1)`, `required`):
                    Bittensor forward modality type. Enum in [TEXT, IMAGE, TENSOR]

                timeout (int):
                    request timeout.

            Returns:
                forward_outputs (:obj:`List[torch.FloatTensor]` of shape :obj:`num_endpoints * (batch_size, sequence_len, bittensor.network_size)]`, `required`):
                    Output encodings of tensors produced by remote endpoints. Non-responses are zeroes of common shape.

                forward_codes (:obj:`List[bittensor.proto.ReturnCodes]` of shape :obj:`(num_endpoints)`, `required`):
                    dendrite backward call return ops.

                forward_times (:obj:`List[float]` of shape :obj:`(num_endpoints)`, `required`):
                    dendrite backward call times
        """
        
        if len(endpoints) != len(inputs):
            raise ValueError('Endpoints must have the same length as passed inputs. Got {} and {}'.format(len(endpoints), len(inputs)))

        # ---- Fill calls ----
        call_args = [ 
            (self._get_or_create_receptor_for_endpoint( endpoint ), inputs, modality) 
            for (inputs, endpoint) 
            in list(zip( inputs, endpoints )) 
        ]

        # ---- Preprocessing for the forward function, get the request. ---- 
        requests = []
        for arg in call_args:
            receptor, inputs, modality = arg
            requests.append(receptor.preprocess_request ( inputs = inputs, modality = modality ))

        # ---- Send the forward request to peers. ---- 
        request_futures = []
        for arg, request in zip(call_args, requests):
            receptor = arg[0]
            request_futures.append(receptor.make_request_call(request = request, timeout = timeout))

        # ---- Collect the futures. ---- 
        results = []
<<<<<<< HEAD
        for arg, request_future in zip(call_args, request_futures):
            receptor = arg[0]
            results.append(receptor.handle_request_response(request = request_future, timeout = timeout))

=======
        for arg, request in zip(call_args, request_futures):
            receptor = arg[0]
            results.append(receptor.handle_request_response(request = request))
       
>>>>>>> 2861df60
        try:
            forward_outputs, forward_codes, forward_times = zip(*results)

        except concurrent.futures._base.TimeoutError:
            forward_outputs= [torch.zeros( (inputs[0].size(0), inputs[0].size(1), bittensor.__network_dim__), dtype=torch.float32)] * len(endpoints) 
            forward_codes= [bittensor.proto.ReturnCode.Timeout] * len(endpoints) 
            forward_times= [15] * len(endpoints)
        
        except Exception as e:
            forward_outputs= [torch.zeros( (inputs[0].size(0), inputs[0].size(1), bittensor.__network_dim__), dtype=torch.float32)] * len(endpoints) 
            forward_codes= [bittensor.proto.ReturnCode.UnknownException] * len(endpoints) 
            forward_times= [15] * len(endpoints)
            logger.exception('Exception encountered: {}'.format(e))

        # ---- Kill receptors ----
        self._destroy_receptors_over_max_allowed()

        # ---- Return ----
        return list(forward_outputs), list(forward_codes), list(forward_times)

    def backward(
                self, 
                endpoints: List['bittensor.Endpoint'],
                inputs_x: List[torch.Tensor],
                grads_dy: List[torch.Tensor],
                modality: bittensor.proto.Modality,
                timeout: int
            ) -> Tuple[List[torch.Tensor], List[int], List[float]]:
        r""" Backward tensor inputs to endpoints.

            Args:
                endpoints (:obj:`List['bittensor.Endpoint']` of shape :obj:`(num_endpoints)`, `required`):
                    List of remote endpoints which match length of x. Tensors from x are sent backward to these endpoints.

                inputs_x (:obj:`List[torch.Tensor]` of shape :obj:`(num_endpoints * [shape])`, `required`):
                    List of tensors to send to corresponsing endpoints. Tensors are of arbitrary type and shape depending on the
                    modality.

                grads_dy (:obj:`List[torch.Tensor]` of shape :obj:`(num_endpoints * [shape])`, `required`):
                    List of grad tensors to send to corresponsing inputs. 

                modality (:obj:`bittensor.proto.Modality` of shape :obj:`(1)`, `required`):
                    Bittensor forward modality type. Enum in [TEXT, IMAGE, TENSOR]
                
                timeout (int):
                    request timeout.

            Returns:
                backward_outputs (:obj:`List[torch.FloatTensor]` of shape :obj:`num_endpoints * (batch_size, sequence_len, -1)]`, `required`):
                    gradients of returned from backward call.

                backward_codes (:obj:`List[bittensor.proto.ReturnCodes]` of shape :obj:`(num_endpoints)`, `required`):
                    dendrite call return ops.

                backward_times (:obj:`List[float]` of shape :obj:`(num_endpoints)`, `required`):
                    dendrite call times.
        """
        if len(endpoints) != len(inputs_x):
            raise ValueError('Endpoints and inputs must have the same length. Got {} and {}'.format(len(endpoints), len(inputs_x)))

        # ---- Fill calls ----
        call_args = [
            (self._get_or_create_receptor_for_endpoint( endpoint ), inputs_x, grads_dy, modality) 
            for (inputs_x, grads_dy, endpoint) in 
            list(zip( inputs_x, grads_dy, endpoints )) 
        ]

        # ---- Preprocessing for the forward function, get the request. ---- 
        requests = []
        for arg in call_args:
            receptor, inputs, grads_dy, modality = arg
            requests.append(receptor.preprocess_request ( inputs = inputs, modality = modality, grads_dy = grads_dy, backward = True))

        # ---- Send the forward request to peers. ---- 
        request_futures = []
        for arg, request in zip(call_args, requests):
            receptor = arg[0]
            request_futures.append(receptor.make_request_call(request = request, timeout = timeout))

        # ---- Return zeros ----
        backward_outputs= [torch.zeros( (inputs_x[0].size(0), inputs_x[0].size(1), bittensor.__network_dim__), dtype=torch.float32)] * len(endpoints) 
        backward_codes= [bittensor.proto.ReturnCode.Timeout] * len(endpoints) 
        backward_times= [15] * len(endpoints)

        # ---- Kill receptors ----
        self._destroy_receptors_over_max_allowed()
        
        return backward_outputs, backward_codes, backward_times

    def _destroy_receptors_over_max_allowed( self ):
        r""" Destroys receptors based on QPS until there are no more than max_active_receptors.
        """

        # ---- Finally: Kill receptors over max allowed ----
        while len(self.receptors) > self.max_active_receptors:
            min_receptor_qps = math.inf
            receptor_to_remove = None
            for next_receptor in self.receptors.values():
                next_qps = next_receptor.stats.forward_qps.value
                if min_receptor_qps > next_qps:
                    receptor_to_remove = next_receptor
                    min_receptor_qps = next_receptor.stats.forward_qps.value
                    
            if receptor_to_remove != None:
                bittensor.logging.destroy_receptor_log(receptor_to_remove.endpoint)
                del self.receptors[ receptor_to_remove.endpoint.hotkey ]

    def _get_or_create_receptor_for_endpoint( self, endpoint: 'bittensor.Endpoint' ) -> 'bittensor.Receptor':
        r""" Finds or creates a receptor TCP connection associated with the passed Neuron Endpoint
            Returns
                receptor: (`bittensor.Receptor`):
                    receptor with tcp connection endpoint at endpoint.ip:endpoint.port
        """
        # ---- Find the active receptor for this endpoint ----
        if endpoint.hotkey in self.receptors:
            receptor = self.receptors[ endpoint.hotkey ]

            # Change receptor address.
            if receptor.endpoint.ip != endpoint.ip or receptor.endpoint.port != endpoint.port:
                del receptor
                bittensor.logging.update_receptor_log( endpoint )
                receptor = bittensor.receptor (
                    endpoint = endpoint, 
                    wallet = self.wallet
                )            
                self.receptors[ receptor.endpoint.hotkey ] = receptor

        # ---- Or: Create a new receptor ----
        else:
            bittensor.logging.create_receptor_log( endpoint )
            receptor = bittensor.receptor (
                    endpoint = endpoint, 
                    wallet = self.wallet,
                    external_ip = self.external_ip,
            )
            self.receptors[ receptor.endpoint.hotkey ] = receptor

        return receptor<|MERGE_RESOLUTION|>--- conflicted
+++ resolved
@@ -126,17 +126,10 @@
 
         # ---- Collect the futures. ---- 
         results = []
-<<<<<<< HEAD
-        for arg, request_future in zip(call_args, request_futures):
-            receptor = arg[0]
-            results.append(receptor.handle_request_response(request = request_future, timeout = timeout))
-
-=======
         for arg, request in zip(call_args, request_futures):
             receptor = arg[0]
             results.append(receptor.handle_request_response(request = request))
        
->>>>>>> 2861df60
         try:
             forward_outputs, forward_codes, forward_times = zip(*results)
 
