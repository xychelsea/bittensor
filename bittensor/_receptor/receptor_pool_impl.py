""" Manages a pool of grpc connections as receptors
"""
# The MIT License (MIT)
# Copyright © 2021 Yuma Rao

# Permission is hereby granted, free of charge, to any person obtaining a copy of this software and associated 
# documentation files (the “Software”), to deal in the Software without restriction, including without limitation 
# the rights to use, copy, modify, merge, publish, distribute, sublicense, and/or sell copies of the Software, 
# and to permit persons to whom the Software is furnished to do so, subject to the following conditions:

# The above copyright notice and this permission notice shall be included in all copies or substantial portions of 
# the Software.

# THE SOFTWARE IS PROVIDED “AS IS”, WITHOUT WARRANTY OF ANY KIND, EXPRESS OR IMPLIED, INCLUDING BUT NOT LIMITED TO
# THE WARRANTIES OF MERCHANTABILITY, FITNESS FOR A PARTICULAR PURPOSE AND NONINFRINGEMENT. IN NO EVENT SHALL 
# THE AUTHORS OR COPYRIGHT HOLDERS BE LIABLE FOR ANY CLAIM, DAMAGES OR OTHER LIABILITY, WHETHER IN AN ACTION 
# OF CONTRACT, TORT OR OTHERWISE, ARISING FROM, OUT OF OR IN CONNECTION WITH THE SOFTWARE OR THE USE OR OTHER 
# DEALINGS IN THE SOFTWARE.

import math
from typing import Tuple, List
from threading import Lock

import torch
from loguru import logger
import concurrent
import bittensor
import bittensor.utils.networking as net
from concurrent.futures import ThreadPoolExecutor

logger = logger.opt(colors=True)

class ReceptorPool ( torch.nn.Module ):
    """ Manages a pool of grpc connections as receptors
    """
    def __init__(
        self, 
        wallet: 'bittensor.Wallet',
        thread_pool: 'ThreadPoolExecutor',
        max_worker_threads: int,
        max_active_receptors: int,
        compression: str,
    ):
        super().__init__()
        self.wallet = wallet
        self.thread_pool = thread_pool
        self.max_worker_threads = max_worker_threads
        self.max_active_receptors = max_active_receptors
        self.receptors = {}
        self.cull_mutex = Lock()
        self.max_processes = 10
        self.compression = compression
        self.total_requests = 0
<<<<<<< HEAD
=======


>>>>>>> d683f0b2
        
        try:
            self.external_ip = str(net.get_external_ip())
        except Exception:
            self.external_ip = None

    def __str__(self):
        return "ReceptorPool({},{})".format(len(self.receptors), self.max_active_receptors)

    def __repr__(self):
        return self.__str__()
    
    def __exit__(self):
        for receptor in self.receptors:
            receptor.__del__()

    def get_total_requests(self):
        return self.total_requests
<<<<<<< HEAD
        
=======

>>>>>>> d683f0b2
    def get_receptors_state(self):
        r""" Return the state of each receptor.
            Returns:
                states (:obj:`List[grpc.channel.state]`)
                    The state of receptor.
        """
        return {hotkey: v.state() for hotkey, v in self.receptors.items()}

    def forward(
            self, 
            endpoints: List['bittensor.Endpoint'],
            inputs: List[torch.Tensor],
            modality: bittensor.proto.Modality,
            timeout: int
        ) -> Tuple[List[torch.Tensor], List[int], List[float]]:
        r""" Forward tensor inputs to endpoints.

            Args:
                endpoints (:obj:`List[bittensor.Endpoint]` of shape :obj:`(num_endpoints)`, `required`):
                    List of remote endpoints which match length of x. Tensors from x are sent forward to these endpoints.

                inputs (:obj:`List[torch.Tensor]` of shape :obj:`(num_endpoints * [shape])`, `required`):
                    List of tensors to send to corresponsing endpoints. Tensors are of arbitrary type and shape depending on the
                    modality.

                modality (:obj:`bittensor.proto.Modality` of shape :obj:`(1)`, `required`):
                    Bittensor forward modality type. Enum in [TEXT, IMAGE, TENSOR]

                timeout (int):
                    request timeout.

            Returns:
                forward_outputs (:obj:`List[torch.FloatTensor]` of shape :obj:`num_endpoints * (batch_size, sequence_len, bittensor.network_size)]`, `required`):
                    Output encodings of tensors produced by remote endpoints. Non-responses are zeroes of common shape.

                forward_codes (:obj:`List[bittensor.proto.ReturnCodes]` of shape :obj:`(num_endpoints)`, `required`):
                    dendrite backward call return ops.

                forward_times (:obj:`List[float]` of shape :obj:`(num_endpoints)`, `required`):
                    dendrite backward call times
        """
        
        if len(endpoints) != len(inputs):
            raise ValueError('Endpoints must have the same length as passed inputs. Got {} and {}'.format(len(endpoints), len(inputs)))

        # ---- Fill calls ----
        call_args = [ 
            (self._get_or_create_receptor_for_endpoint( endpoint ), inputs, modality) 
            for (inputs, endpoint) 
            in list(zip( inputs, endpoints )) 
        ]

        # ---- Preprocessing for the forward function, get the request. ---- 
        requests = []
        for arg in call_args:
            self.total_requests += 1
            receptor, inputs, modality = arg
            requests.append(receptor.preprocess_request ( inputs = inputs, modality = modality ))

        # ---- Send the forward request to peers. ---- 
        request_futures = []
        for arg, request in zip(call_args, requests):
            receptor = arg[0]
            request_futures.append(receptor.make_request_call(request = request, timeout = timeout))

        # ---- Collect the futures. ---- 
        results = []
        for arg, request in zip(call_args, request_futures):
            receptor = arg[0]
            results.append(receptor.handle_request_response(request = request))
            receptor.semaphore.release()
       
        try:
            forward_outputs, forward_codes, forward_times = zip(*results)

        except concurrent.futures._base.TimeoutError:
            forward_outputs= [torch.zeros( (inputs[0].size(0), inputs[0].size(1), bittensor.__network_dim__), dtype=torch.float32)] * len(endpoints) 
            forward_codes= [bittensor.proto.ReturnCode.Timeout] * len(endpoints) 
            forward_times= [15] * len(endpoints)
        
        except Exception as e:
            forward_outputs= [torch.zeros( (inputs[0].size(0), inputs[0].size(1), bittensor.__network_dim__), dtype=torch.float32)] * len(endpoints) 
            forward_codes= [bittensor.proto.ReturnCode.UnknownException] * len(endpoints) 
            forward_times= [15] * len(endpoints)
            logger.exception('Exception encountered: {}'.format(e))

        # ---- Kill receptors ----
        self._destroy_receptors_over_max_allowed()

        # ---- Return ----
        return list(forward_outputs), list(forward_codes), list(forward_times)

    def backward(
                self, 
                endpoints: List['bittensor.Endpoint'],
                inputs_x: List[torch.Tensor],
                grads_dy: List[torch.Tensor],
                modality: bittensor.proto.Modality,
                timeout: int
            ) -> Tuple[List[torch.Tensor], List[int], List[float]]:
        r""" Backward tensor inputs to endpoints.

            Args:
                endpoints (:obj:`List['bittensor.Endpoint']` of shape :obj:`(num_endpoints)`, `required`):
                    List of remote endpoints which match length of x. Tensors from x are sent backward to these endpoints.

                inputs_x (:obj:`List[torch.Tensor]` of shape :obj:`(num_endpoints * [shape])`, `required`):
                    List of tensors to send to corresponsing endpoints. Tensors are of arbitrary type and shape depending on the
                    modality.

                grads_dy (:obj:`List[torch.Tensor]` of shape :obj:`(num_endpoints * [shape])`, `required`):
                    List of grad tensors to send to corresponsing inputs. 

                modality (:obj:`bittensor.proto.Modality` of shape :obj:`(1)`, `required`):
                    Bittensor forward modality type. Enum in [TEXT, IMAGE, TENSOR]
                
                timeout (int):
                    request timeout.

            Returns:
                backward_outputs (:obj:`List[torch.FloatTensor]` of shape :obj:`num_endpoints * (batch_size, sequence_len, -1)]`, `required`):
                    gradients of returned from backward call.

                backward_codes (:obj:`List[bittensor.proto.ReturnCodes]` of shape :obj:`(num_endpoints)`, `required`):
                    dendrite call return ops.

                backward_times (:obj:`List[float]` of shape :obj:`(num_endpoints)`, `required`):
                    dendrite call times.
        """
        if len(endpoints) != len(inputs_x):
            raise ValueError('Endpoints and inputs must have the same length. Got {} and {}'.format(len(endpoints), len(inputs_x)))

        # ---- Fill calls ----
        call_args = [
            (self._get_or_create_receptor_for_endpoint( endpoint ), inputs_x, grads_dy, modality) 
            for (inputs_x, grads_dy, endpoint) in 
            list(zip( inputs_x, grads_dy, endpoints )) 
        ]

        # ---- Preprocessing for the forward function, get the request. ---- 
        requests = []
        for arg in call_args:
            receptor, inputs, grads_dy, modality = arg
            requests.append(receptor.preprocess_request ( inputs = inputs, modality = modality, grads_dy = grads_dy, backward = True))

        # ---- Send the forward request to peers. ---- 
        request_futures = []
        for arg, request in zip(call_args, requests):
            receptor = arg[0]
            request_futures.append(receptor.make_request_call(request = request, timeout = timeout))

        for request_future in request_futures:
            request_future.future.cancel()

        for arg in call_args:
            receptor = arg[0]
            receptor.semaphore.release()

        # ---- Return zeros ----
        backward_outputs= [torch.zeros( (inputs_x[0].size(0), inputs_x[0].size(1), bittensor.__network_dim__), dtype=torch.float32)] * len(endpoints) 
        backward_codes= [bittensor.proto.ReturnCode.Timeout] * len(endpoints) 
        backward_times= [15] * len(endpoints)

        # ---- Kill receptors ----
        self._destroy_receptors_over_max_allowed()
        
        return backward_outputs, backward_codes, backward_times

    def _destroy_receptors_over_max_allowed( self ):
        r""" Destroys receptors based on QPS until there are no more than max_active_receptors.
        """
        with self.cull_mutex:
            # ---- Finally: Kill receptors over max allowed ----
            while len(self.receptors) > self.max_active_receptors:
                min_receptor_qps = math.inf
                receptor_to_remove = None
                for next_receptor in self.receptors.values():
                    next_qps = next_receptor.stats.forward_qps.value
                    sema_value = next_receptor.semaphore._value
                    if (min_receptor_qps > next_qps) and (sema_value == self.max_processes):
                        receptor_to_remove = next_receptor
                        min_receptor_qps = next_receptor.stats.forward_qps.value
                        
                if receptor_to_remove != None:
                    try:
                        bittensor.logging.destroy_receptor_log(receptor_to_remove.endpoint)
                        self.receptors[ receptor_to_remove.endpoint.hotkey ].close()
                        del self.receptors[ receptor_to_remove.endpoint.hotkey ]
                    except KeyError:
                        pass
                elif receptor_to_remove == None:
                    print('Cant find things to cull')
                    break

    def _get_or_create_receptor_for_endpoint( self, endpoint: 'bittensor.Endpoint' ) -> 'bittensor.Receptor':
        r""" Finds or creates a receptor TCP connection associated with the passed Neuron Endpoint
            Returns
                receptor: (`bittensor.Receptor`):
                    receptor with tcp connection endpoint at endpoint.ip:endpoint.port
        """
        # ---- Find the active receptor for this endpoint ----
        if endpoint.hotkey in self.receptors:
            receptor = self.receptors[ endpoint.hotkey ]

            # Change receptor address.
            if receptor.endpoint.ip != endpoint.ip or receptor.endpoint.port != endpoint.port:
                #receptor.close()
                bittensor.logging.update_receptor_log( endpoint )
                receptor = bittensor.receptor (
                    endpoint = endpoint, 
                    wallet = self.wallet,
                    external_ip = self.external_ip,
                    max_processes = self.max_processes
                )            
                self.receptors[ receptor.endpoint.hotkey ] = receptor

        # ---- Or: Create a new receptor ----
        else:
            bittensor.logging.create_receptor_log( endpoint )
            receptor = bittensor.receptor (
                    endpoint = endpoint, 
                    wallet = self.wallet,
                    external_ip = self.external_ip,
                    max_processes = self.max_processes,
                    compression = self.compression
            )
            self.receptors[ receptor.endpoint.hotkey ] = receptor
            
        receptor.semaphore.acquire()
        return receptor<|MERGE_RESOLUTION|>--- conflicted
+++ resolved
@@ -51,11 +51,8 @@
         self.max_processes = 10
         self.compression = compression
         self.total_requests = 0
-<<<<<<< HEAD
-=======
-
-
->>>>>>> d683f0b2
+
+
         
         try:
             self.external_ip = str(net.get_external_ip())
@@ -74,11 +71,6 @@
 
     def get_total_requests(self):
         return self.total_requests
-<<<<<<< HEAD
-        
-=======
-
->>>>>>> d683f0b2
     def get_receptors_state(self):
         r""" Return the state of each receptor.
             Returns:
