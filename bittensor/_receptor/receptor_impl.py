--- conflicted
+++ resolved
@@ -461,11 +461,7 @@
             return False, request
 
         # ---- Safe catch NaNs and replace with 0.0 ----
-<<<<<<< HEAD
         request.outputs = torch.where(torch.isnan(outputs), torch.zeros_like(outputs), outputs).detach()
-=======
-        request.outputs = torch.where(torch.isnan(outputs), torch.zeros_like(outputs), outputs)
->>>>>>> 954db833
 
         # ---- Return ----
         request.code = request.response.return_code
