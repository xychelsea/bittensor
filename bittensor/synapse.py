--- conflicted
+++ resolved
@@ -158,7 +158,6 @@
         """
         # TODO(const): check schema (inputs, input_schema)
         with torch.no_grad():
-<<<<<<< HEAD
             if modality == bittensor_pb2.Modality.TEXT:
                 outputs = self.forward_text(inputs)
             elif modality == bittensor_pb2.Modality.IMAGE:
@@ -167,25 +166,6 @@
                 outputs = self.forward_tensor(inputs)
             else:
                 raise NotImplementedError
-=======
-            try:
-                if modality == bittensor_pb2.Modality.TEXT:
-                    outputs = self.forward_text(inputs)
-                elif modality == bittensor_pb2.Modality.IMAGE:
-                    outputs = self.forward_image(inputs)
-                elif modality == bittensor_pb2.Modality.TENSOR:
-                    outputs = self.forward_tensor(inputs)
-                else:
-                    raise NotImplementedError
-            except NotImplementedError:
-                # Input modality not implemented.
-                # Returns None.
-                rollbar.send_exception()
-                return None
-            except Exception as e:
-                logger.error(e)
-                return None
->>>>>>> f31a3b22
         return outputs
 
     def call_backward(self, inputs: object,
