--- conflicted
+++ resolved
@@ -535,11 +535,7 @@
         try:
             index = self.uids.tolist()
             columns = [ 'uid', 'active', 'stake', 'rank', 'trust', 'consensus', 'incentive', 'dividends', 'emission']
-<<<<<<< HEAD
-            df = pandas.DataFrame( columns = columns, index = index )
-=======
             dataframe = pandas.DataFrame(columns = columns, index = index)
->>>>>>> e61010c3
             for uid in self.uids.tolist():
                 v = {
                     'uid': self.uids[uid].item(),
@@ -550,17 +546,10 @@
                     'consensus': self.consensus[uid].item(),             
                     'incentive': self.incentive[uid].item(),             
                     'dividends': self.dividends[uid].item(),             
-<<<<<<< HEAD
-                    'emission': self.emission[uid].item()}
-                df.loc[uid] = pandas.Series(v)
-            df['uid'] = df.index
-            return df
-=======
                     'emission': self.emission[uid].item()
                 }
                 dataframe.loc[uid] = pandas.Series( v )
             dataframe['uid'] = dataframe.index
->>>>>>> e61010c3
         except Exception as e:
             bittensor.logging.error('failed metagraph.to_dataframe()', str(e))
             return pandas.DataFrame()
