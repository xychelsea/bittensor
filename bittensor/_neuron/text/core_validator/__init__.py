--- conflicted
+++ resolved
@@ -110,15 +110,12 @@
         self.device = torch.device ( device = self.config.neuron.device )    
         self.nucleus = nucleus ( config = self.config, device = self.device, subtensor = self.subtensor ).to( self.device )
         self.dataset = bittensor.dataset ( config = self.config, batch_size = self.subtensor.validator_batch_size, block_size = self.subtensor.validator_sequence_length ) if dataset == None else dataset
-<<<<<<< HEAD
         
         # === Create thread queue ===
         self.forward_thread_queue = ThreadQueue(buffer_size = self.config.neuron.forward_buffer_size, target = self.forward)
         self.loss = None
         self.loss_agg_mutex = Lock()
-=======
         self.moving_avg_scores = None
->>>>>>> f8e0d3b7
 
     @classmethod
     def check_config( cls, config: 'bittensor.Config' ):
@@ -302,22 +299,8 @@
             # === Forward ===
             # Forwards inputs through the network and returns the loss
             # and endpoint scores using shapely approximation of salience.
-<<<<<<< HEAD
             forward_results = self.forward_thread_queue.get()
             loss, scores = self.nucleus.compute_shapely_scores(forward_results)
-=======
-            loss, scores, uids = self.nucleus( next( self.dataset ), self.metagraph, self.dendrite )
-
-            # === Backward ===
-            # Backwards gradients through model to train gating and remote endpoints.
-            loss.backward()
-
-            # === Apply gradients ===
-            # Applies local gradients to parameters.
-            clip_grad_norm_(self.nucleus.parameters(), self.config.neuron.clip_gradients)
-            self.optimizer.step()
-            self.optimizer.zero_grad()    
->>>>>>> f8e0d3b7
 
             # === Scoring ===
             # Updates moving averages and history.
@@ -493,19 +476,26 @@
     # target_loss: (torch.float64): loss after decoding responses to targets.
     # target_loss.shape = [ 1 ]
     def get_target_loss ( self, hidden, targets ):
-        idx = random.randint(0,10)
         # hidden: (torch.float64): [ batch_size, sequence_len, __network_dim__ ]
         #   Hidden units which are encoded and decoded onto targets for loss computation.
         # targets: (torch.float64): [n]
         #   Token targets,
+        losses = []
+        batch_size = targets.size(0)
+        n_losses = int(hidden.size(0) / targets.size(0))
         src_mask = torch.triu(torch.ones(hidden.size(1), hidden.size(1)) * float('-inf'), diagonal=1)
         src_mask = src_mask.to(self.config.neuron.device)
-        
         encoded_hidden = self.encoder( hidden, mask = src_mask )
         decoded_targets = self.decoder( encoded_hidden )
         shift_logits = decoded_targets[..., :-1, :].contiguous()
         shift_labels = targets[..., 1:].contiguous()
-        return self.loss_fct( shift_logits.view(-1, shift_logits.size(-1)), shift_labels.view(-1) )
+
+        for i in range(n_losses):
+            logits = shift_logits[i*batch_size: (i+1)*batch_size, : , :]
+            loss = self.loss_fct( logits.view(-1, logits.size(-1)), shift_labels.view(-1) )
+            losses.append(loss)
+
+        return losses 
 
     def forward ( 
         self, 
@@ -603,47 +593,13 @@
         for response in query_responses:
             response.to( self.device )
 
-<<<<<<< HEAD
-=======
-        # === Compute loss given joined responses ===
-        # This function computes target loss for next token prediction given 
-        # the joined responses as a hidden unit input.
-        # target_loss: (torch.float64): loss after decoding responses to targets.
-        # target_loss.shape = [ 1 ]
-        def get_target_loss ( hidden, targets ):
-            # hidden: (torch.float64): [ batch_size, sequence_len, __network_dim__ ]
-            #   Hidden units which are encoded and decoded onto targets for loss computation.
-            # targets: (torch.float64): [n]
-            #   Token targets,
-            losses = []
-            batch_size = targets.size(0)
-            n_losses = int(hidden.size(0) / targets.size(0))
-            src_mask = torch.triu(torch.ones(hidden.size(1), hidden.size(1)) * float('-inf'), diagonal=1)
-            src_mask = src_mask.to(self.config.neuron.device)
-            encoded_hidden = self.encoder( hidden, mask = src_mask )
-            decoded_targets = self.decoder( encoded_hidden )
-            shift_logits = decoded_targets[..., :-1, :].contiguous()
-            shift_labels = targets[..., 1:].contiguous()
-
-            for i in range(n_losses):
-                logits = shift_logits[i*batch_size: (i+1)*batch_size, : , :]
-                loss = self.loss_fct( logits.view(-1, logits.size(-1)), shift_labels.view(-1) )
-                losses.append(loss)
-
-            return losses 
-
->>>>>>> f8e0d3b7
         # === Compute global loss ===
         # Computes the global training loss for the nucleus by decoding all the responses
         # onto the targets.
         # target_loss: (torch.float64): loss after decoding all responses and a variance loss.
         # target_loss.shape = [ 1 ]
         responses_hidden, _ = joining_context( return_ops, batchwise_routing_weights[routing_uids], query_responses) 
-<<<<<<< HEAD
-        target_loss = self.get_target_loss ( responses_hidden, inputs )
-=======
-        target_loss = get_target_loss ( responses_hidden, inputs )[0]
->>>>>>> f8e0d3b7
+        target_loss = self.get_target_loss ( responses_hidden, inputs )[0]
         print ('Loss\t|\t{}'.format( target_loss.item() ))
 
         # === Compute Importance loss ===
@@ -674,7 +630,6 @@
         # Computes shapely scores for each endpoint by masking the response and
         # computing the change in loss induced.
         # shapely_scores: (torch.float32): shapely scores per query_response
-<<<<<<< HEAD
         # shapely_scores.shape = [ metagraph.n ]
         masked_contexts = partial_contexts(
             state_dict.return_ops, 
@@ -682,46 +637,24 @@
             state_dict.batchwise_routing_weights[state_dict.routing_uids],  
             state_dict.query_responses
             )
-        shapely_scores = torch.zeros( state_dict.n )
         # Turn off gradient computation for shapely scores.
-=======
         # shapely_scores.shape = [ nucleus.topk ]
-        masked_contexts = partial_contexts(return_ops, routing_uids, batchwise_routing_weights[routing_uids],  query_responses)
         # This sets non queried peers as if non-responsive
-        shapely_scores = torch.zeros( routing_uids.size())
+        shapely_scores = torch.zeros( state_dict.routing_uids.size())
         # Turn off gradient computation for shapely scores.
         with torch.no_grad():
             self.eval()
-            unmasked_loss = get_target_loss(responses_hidden, inputs)[0]
+            unmasked_loss = self.get_target_loss(state_dict.responses_hidden, state_dict.inputs)[0]
             joint_masked_contexts = torch.cat(list(masked_contexts.values()))
-            masked_losses = get_target_loss ( joint_masked_contexts, inputs )
+            masked_losses = self.get_target_loss ( joint_masked_contexts, state_dict.inputs )
             
-            for i, uid,  in enumerate(routing_uids):
+            for i, uid,  in enumerate(state_dict.routing_uids):
                 masked_loss= masked_losses[i]
-                print ('Shapely\t|\tuid: {}\tweight: {}\tscore: {}\tcode: {}\tsum: {}'.format( uid, batchwise_routing_weights[routing_uids][i], -(unmasked_loss - masked_loss), return_ops[i], query_responses[i].sum()))
+                print ('Shapely\t|\tuid: {}\tweight: {}\tscore: {}\tcode: {}\tsum: {}'.format( uid, state_dict.batchwise_routing_weights[state_dict.routing_uids][i], -(unmasked_loss - masked_loss), state_dict.return_ops[i], state_dict.query_responses[i].sum()))
                 shapely_scores[i] = -(unmasked_loss - masked_loss)
->>>>>>> f8e0d3b7
-
-        with cProfile.Profile() as pr:
-            with torch.no_grad():
-                self.eval()
-                unmasked_loss = self.get_target_loss(state_dict.responses_hidden, state_dict.inputs)
-                # Iterate over all responses creating a masked context.
-                for i,uid in enumerate(masked_contexts):
-                    # Create mask by zeroing out the response at index.              
-                    masked_loss = self.get_target_loss ( masked_contexts[uid], state_dict.inputs )
-                    shapely_score = unmasked_loss - masked_loss
-                    shapely_scores[ uid ] = -shapely_score
-        
+
         # Ensures that the nonresponsive peers are not rewarded
-<<<<<<< HEAD
-        shapely_scores[state_dict.routing_uids[ state_dict.return_ops != 1 ]]  = shapely_scores.min().item()
-
+        shapely_scores[state_dict.return_ops != 1 ]  = -1
+        
         # === Done ===
-        return state_dict.loss, shapely_scores
-=======
-        shapely_scores[return_ops != 1 ]  = -1
-        
-        # === Done ===
-        return loss, shapely_scores, routing_uids
->>>>>>> f8e0d3b7
+        return state_dict.loss, shapely_scores, state_dict.routing_uids