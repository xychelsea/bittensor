#!/bin/python3
# The MIT License (MIT)
# Copyright © 2021 Yuma Rao

# Permission is hereby granted, free of charge, to any person obtaining a copy of this software and associated
# documentation files (the “Software”), to deal in the Software without restriction, including without limitation
# the rights to use, copy, modify, merge, publish, distribute, sublicense, and/or sell copies of the Software,
# and to permit persons to whom the Software is furnished to do so, subject to the following conditions:

# The above copyright notice and this permission notice shall be included in all copies or substantial portions of
# the Software.

# THE SOFTWARE IS PROVIDED “AS IS”, WITHOUT WARRANTY OF ANY KIND, EXPRESS OR IMPLIED, INCLUDING BUT NOT LIMITED TO
# THE WARRANTIES OF MERCHANTABILITY, FITNESS FOR A PARTICULAR PURPOSE AND NONINFRINGEMENT. IN NO EVENT SHALL
# THE AUTHORS OR COPYRIGHT HOLDERS BE LIABLE FOR ANY CLAIM, DAMAGES OR OTHER LIABILITY, WHETHER IN AN ACTION
# OF CONTRACT, TORT OR OTHERWISE, ARISING FROM, OUT OF OR IN CONNECTION WITH THE SOFTWARE OR THE USE OR OTHER
# DEALINGS IN THE SOFTWARE.
""" The bittensor base validator

Example:
    $ python3 miners/text/core_validator.py --logging.debug

"""
import sys
import argparse
import time
import bittensor
import torch
import os
import wandb
import math
import pandas
import traceback
from rich import print
from rich.console import Console
from rich.traceback import install
from ..neuron_utilities import joining_context, partial_contexts
import torch.nn as nn

from torch.nn.utils import clip_grad_norm_
import torch.nn.functional as F
from torch.nn import TransformerEncoder, TransformerEncoderLayer
from loguru import logger

logger = logger.opt( colors=True )
console = Console()
install(show_locals=True)

class neuron:
    r"""
    Creates a bittensor neuron that specializes validating other peers. The core validator
    finetunes on the bittensor network with a mixture of experts model and shapely scoring.
    The validator's main jobs are to identify important/useful peers in the network and correctly
    weight them. To achieve this, the validator will send requests to different peers on the network
    and evalute their responses.

    Args: 
            config (:obj:`bittensor.Config`, `optional`): 
                bittensor.server.config()
            subtensor (:obj:bittensor.subtensor , `optional`):
                bittensor subtensor connection
            dataset (:obj:bittensor.dataset , `optional`):
                bittensor dataset 
            wallet (:obj:bittensor.wallet, `optional`):
                bittensor wallet object
            metagraph (:obj:bittensor.metagraph, `optional`):
                bittensor metagraph object
            dendrite (:obj:bittensor.dendrite, `optional`):
                bittensor dendrite object
            dataset (:obj:bittensor.dendrite, `optional`):
                bittensor dendrite object
    Examples:: 
            >>> subtensor = bittensor.subtensor(network='nakamoto')
            >>> validator = bittensor.neuron.text.core_validator.neuron(subtensor=subtensor)
            >>> validator.run()
    """
    def __init__( 
        self, 
        config: 'bittensor.Config' = None,
        wallet: 'bittensor.Wallet' = None,
        subtensor: 'bittensor.Subtensor' = None,
        metagraph: 'bittensor.Metagraph' = None,
        dendrite: 'bittensor.Dendrite' = None,
        dataset: 'bittensor.dataset' = None
    ):

        # === Set up Config ===
        if config == None: config = neuron.config()
        self.config = config
        neuron.check_config( self.config )
        self.config.to_defaults()
        if self.config.neuron._mock == True:
            self.config.subtensor._mock = True
            self.config.wallet._mock = True
            self.config.dataset._mock = True
            self.config.dendrite._mock = True
            self.config.metagraph._mock = True
            self.config.subtensor._mock = True
        print ( self.config )

        # === Create Bittensor objects ===
        bittensor.logging( config = self.config, logging_dir = self.config.neuron.full_path )
        self.wallet = bittensor.wallet ( config = self.config ) if wallet == None else wallet
        self.subtensor = bittensor.subtensor ( config = self.config ) if subtensor == None else subtensor
        self.metagraph = bittensor.metagraph ( config = config, subtensor = self.subtensor ) if metagraph == None else metagraph
        self.dendrite = bittensor.dendrite ( config = self.config, wallet = self.wallet ) if dendrite == None else dendrite
        self.device = torch.device ( device = self.config.neuron.device )    
        self.nucleus = nucleus ( config = self.config, device = self.device, subtensor = self.subtensor ).to( self.device )
        self.dataset = bittensor.dataset ( config = self.config, batch_size = self.subtensor.validator_batch_size, block_size = self.subtensor.validator_sequence_length ) if dataset == None else dataset
        self.moving_avg_scores = None

    @classmethod
    def check_config( cls, config: 'bittensor.Config' ):
        r""" Checks/validates the config namespace object.
        """
        nucleus.check_config( config )
        bittensor.logging.check_config( config )
        bittensor.wallet.check_config( config )
        bittensor.subtensor.check_config( config )
        bittensor.metagraph.check_config( config )
        bittensor.dataset.check_config( config )
        bittensor.dendrite.check_config( config )
        bittensor.wandb.check_config( config )
        full_path = os.path.expanduser('{}/{}/{}/{}'.format( config.logging.logging_dir, config.wallet.name, config.wallet.hotkey, config.neuron.name ))
        config.neuron.full_path = os.path.expanduser(full_path)
        config.using_wandb = config.wandb.api_key != 'default'
        if not os.path.exists(config.neuron.full_path):
            os.makedirs(config.neuron.full_path)

    @classmethod
    def add_args( cls, parser ):
        parser.add_argument('--neuron.name', type=str, help='Trials for this miner go in miner.root / (wallet_cold - wallet_hot) / miner.name ', default='core_validator')
        parser.add_argument('--neuron.learning_rate', type=float, help='Training initial learning rate.', default=0.1 )
        parser.add_argument('--neuron.momentum', type=float, help='optimizer momentum.', default=0.8 )
        parser.add_argument('--neuron.blocks_per_epoch', type=int, help='Blocks per epoch, -1 value means we use the chain value.', default = -1 )
        parser.add_argument('--neuron.epochs_until_reset', type=int, help='Number of epochs before weights are reset.', default = -1 )
        parser.add_argument('--neuron.device', type=str, help='miner default training device cpu/cuda', default=("cuda" if torch.cuda.is_available() else "cpu"))
        parser.add_argument('--neuron.clip_gradients', type=float, help='Implement gradient clipping to avoid exploding loss on smaller architectures.', default=1.0 )
        parser.add_argument('--neuron.restart_on_failure',  action='store_true', help='''Restart neuron on unknown error.''', default=True )
        parser.add_argument('--neuron._mock', action='store_true', help='To turn on neuron mocking for testing purposes.', default=False )
        parser.add_argument('--neuron.wait_for_finalization', action='store_true', help='''when setting weights the miner waits for trnasaction finalization.''', default=False)

    @classmethod
    def config ( cls ):
        parser = argparse.ArgumentParser()    
        cls.add_args( parser )
        nucleus.add_args( parser )        
        bittensor.wallet.add_args( parser )
        bittensor.dendrite.add_args( parser )
        bittensor.subtensor.add_args( parser )
        bittensor.metagraph.add_args( parser )
        bittensor.logging.add_args( parser )
        bittensor.dataset.add_args( parser )
        bittensor.wandb.add_args(parser)
        return bittensor.config( parser )

    def __exit__ ( self, exc_type, exc_value, exc_traceback ):
        r""" Close down neuron.
        """
        print(exc_type, exc_value, exc_traceback)
        self.dataset.close()
        self.dendrite.__del__()

    def __enter__(self):
        r""" Sanity checks and begin validator.
        """
        # === Wallet ===
        # Connects wallett to network. 
        # NOTE: This registration step should likely be solved offline first.
        self.wallet.register( subtensor = self.subtensor )

        # === UID ===
        # Get our uid from the chain. 
        # At this point we should have a uid because we are already registered.
        self.uid = self.wallet.get_uid( subtensor = self.subtensor )    

        # === Monitoring ===
        # Optionally set up wandb logging.
        if self.config.using_wandb:
            bittensor.wandb(
                config = self.config,
                cold_pubkey = self.wallet.coldkeypub.ss58_address,
                hot_pubkey = self.wallet.hotkey.ss58_address,
                root_dir = self.config.neuron.full_path
            )
        
    def run ( self ):
        r""" Run the validator and terminate on Keyboard interrupt.
        """
         
        # === Setup ===
        # Checks wallet and starts monitoring with wandb.
        with self:

            # === Run ===
            # Iterates through epochs.
            self.epoch = 0
            self.global_step = 0
            while True:
                try:

                    # === Epoch ===
                    # Each epoch runs for blocks_per_epoch and resets
                    # the model every epochs_until_reset.
                    self.run_epoch()

                # === Stops on interrupt otherwise restarts ===
                except KeyboardInterrupt:
                    break
                except Exception as e:
                    console.print_exception(show_locals=False)
                    print( traceback.format_exc() )
                    print( 'Unknown exception: {}', e )
                    if not self.config.neuron.restart_on_failure:
                        break


    def run_epoch( self ):
        r""" Runs a validator epoch. We apply batches until the epoch length is exhausted.
            Occasionally the validator nucleus is completely reset to ensure we dont converge to far.
            At the end of the epoch we set weights on the chain and optionally log to wandb.
        """
        # === Get params for epoch ===
        # Pulling the latest chain parameters.
        current_block = self.subtensor.block
        batch_size = self.subtensor.validator_batch_size 
        sequence_length = self.subtensor.validator_sequence_length
        n_topk_peer_weights = self.subtensor.min_allowed_weights
        max_allowed_ratio = self.subtensor.max_allowed_min_max_ratio
        blocks_per_epoch = self.subtensor.validator_epoch_length if self.config.neuron.blocks_per_epoch == -1 else self.config.neuron.blocks_per_epoch
        epochs_until_reset = self.subtensor.validator_epochs_per_reset if self.config.neuron.epochs_until_reset == -1 else self.config.neuron.epochs_until_reset
        # === Logs ===
        print ( '\nEra:', '\n\t batch_size:', batch_size, '\n\t sequence_length:', sequence_length, '\n\t n_topk_peer_weights:', n_topk_peer_weights,
                '\n\t max_allowed_ratio:', max_allowed_ratio, '\n\t blocks_per_epoch:', blocks_per_epoch, '\n\t epochs_until_reset:', epochs_until_reset, 
                '\n\t until_reset:', self.epoch % epochs_until_reset, '\n\t current_block:', current_block, '\n')
        if self.config.using_wandb:
            wandb.log( {    'era/batch_size': batch_size, 'era/sequence_length': sequence_length, 'era/n_topk_peer_weights': n_topk_peer_weights, 
                            'era/max_allowed_ratio': max_allowed_ratio, 'era/blocks_per_epoch': blocks_per_epoch, 'era/epochs_until_reset': epochs_until_reset, 
                }, step = current_block )

        # === Reset Epochs with new params. ===
        # Pulls new default validator training parameters and resets 
        # the model and dataset for the following epoch.
        if self.epoch % epochs_until_reset == 0:
            print ('\n\n=== Reset ===\n\n')
            # === Resetting model + dataset ===
            if (batch_size != self.dataset.batch_size) or (sequence_length != self.dataset.block_size):
                self.dataset.set_data_size(batch_size, sequence_length)

            self.nucleus = nucleus ( config = self.config, device = self.device, subtensor = self.subtensor ).to( self.device )
            self.optimizer = torch.optim.SGD ( 
                self.nucleus.parameters(), lr = self.config.neuron.learning_rate, momentum = self.config.neuron.momentum 
            )

            # === Reset Scores ===
            self.moving_avg_scores = torch.ones_like( self.metagraph.S ) * -1


        # === Run Epoch ===
        # Each block length lasts blocks_per_epoch blocks.
        # This gives us a consistent network wide timer.
        # Here we run until blocks_per_epochs have progressed.
        self.metagraph.sync().save() # Reset metagraph.
        epoch_steps = 0

        # Checks if moving avg has been initiated
        if self.moving_avg_scores == None:
            self.moving_avg_scores = torch.ones_like( self.metagraph.S ) * -1

        start_block = self.subtensor.block
        while self.subtensor.block < start_block + blocks_per_epoch:
            start_time = time.time()

            # === Forward ===
            # Forwards inputs through the network and returns the loss
            # and endpoint scores using shapely approximation of salience.
            loss, scores, uids = self.nucleus( next( self.dataset ), self.metagraph, self.dendrite )

            # === Backward ===
            # Backwards gradients through model to train gating and remote endpoints.
            loss.backward()

            # === Apply gradients ===
            # Applies local gradients to parameters.
            clip_grad_norm_(self.nucleus.parameters(), self.config.neuron.clip_gradients)
            self.optimizer.step()
            self.optimizer.zero_grad()    

            # === Scoring ===
            # Updates moving averages and history.
            self.moving_avg_scores[uids] = self.moving_avg_scores[uids]*(0.99) + scores*(0.01)
        
            # === State update ===
            # Prints step logs to screen.
            epoch_steps += 1
            self.global_step += 1
            current_block = self.subtensor.block
            step_time = time.time() - start_time

<<<<<<< HEAD
=======
            step_topk_scores, step_topk_uids = bittensor.unbiased_topk( self.moving_avg_scores, k = n_topk_peer_weights )
            print(step_topk_scores[step_topk_scores > -1], step_topk_uids[step_topk_scores > -1], (step_topk_scores > -1).sum())
            step_topk_normalized = bittensor.utils.weight_utils.normalize_max_multiple( x = step_topk_scores, multiple = max_allowed_ratio )

>>>>>>> 466250aa
            # === Logs ===
            print( '\nStep:', '\n\t epoch:', self.epoch, '\n\t epoch_steps:', epoch_steps, '\n\t global_steps:', self.global_step, '\n\t step_time:', step_time, '\n\t loss:', loss.item(),
                   '\n\t current_block', current_block, '\n\t blocks remaining:', current_block - start_block, '/', blocks_per_epoch, '\n')
            if self.config.using_wandb:
                wandb.log( { 'epoch/epoch': self.epoch, 'epoch/epoch_steps': epoch_steps, 'epoch/global_steps': self.global_step, 'epoch/loss': loss.item(), 'epoch/time': step_time }, step = current_block )
                step_topk_scores, step_topk_uids = bittensor.unbiased_topk( self.moving_avg_scores, k = n_topk_peer_weights )
                step_topk_normalized = bittensor.utils.weight_utils.normalize_max_multiple( x = step_topk_scores, multiple = max_allowed_ratio )
                for i, w in list(zip(step_topk_uids.tolist(), step_topk_normalized.tolist()) ):
                    wandb.log( {'weights/w_{}'.format( i ): w }, step = current_block )

        # Iterate epochs.
        self.epoch += 1

        # === Set weights ===
        # Find the n_topk_peer_weights peers to set weights to.
        # We use the mean of the epoch weights.
        topk_scores, topk_uids = bittensor.unbiased_topk(self.moving_avg_scores, k = n_topk_peer_weights )
        topk_scores = bittensor.utils.weight_utils.normalize_max_multiple( x = topk_scores, multiple = max_allowed_ratio )
        print( '\nScores:', '\n\t weights:', topk_scores.sort()[0].tolist(), '\n\t sum:', topk_scores.sum().item(), 
                '\n\t min:', topk_scores.min().item(), '\n\t max:', topk_scores.max().item(), '\n\t max/min:', (topk_scores.max()/topk_scores.min()).item() )
        self.subtensor.set_weights(
            uids = topk_uids.detach().to('cpu'),
            weights = topk_scores.detach().to('cpu'),
            wallet = self.wallet,
            wait_for_finalization = self.config.neuron.wait_for_finalization,
        )

        # === Wandb Logs ===
        # Optionally send validator logs to wandb.
        if self.config.using_wandb:
            # Logging history to wandb.
            df = pandas.concat( [
                bittensor.utils.indexed_values_to_dataframe( prefix = 'weights', index = topk_uids, values = torch.zeros( self.metagraph.n ).scatter( dim = 0, src = topk_scores, index = topk_uids ) ),
                self.dendrite.to_dataframe( metagraph = self.metagraph )
            ], axis = 1); df['uid'] = df.index
            wandb_data_dend = self.dendrite.to_wandb()
            wandb_data = { 'stake': self.metagraph.S[ self.uid ].item(), 'dividends': self.metagraph.D[ self.uid ].item() } 
            wandb.log( { 'stats': wandb.Table( dataframe = df ) }, step = current_block )
            wandb.log( { **wandb_data, **wandb_data_dend }, step = current_block )

class PositionalEncoding(nn.Module):
    r""" Positional Encoder which adds information based on the relative position of each token
    
    """
    def __init__(self, d_model: int, dropout: float, max_len: int = 5000):
        super().__init__()
        self.dropout = nn.Dropout(p=dropout)

        position = torch.arange(max_len).unsqueeze(1)
        div_term = torch.exp(torch.arange(0, d_model, 2) * (-math.log(10000.0) / d_model))

        # === Create position matrix ===
        # Creates a positional matrix with alternating frequencies 
        # pe: (torch.FloatTensor) positional encoding matrix
        # pe.shape: [1, max_len, network_dim]
        pe = torch.zeros(1, max_len, d_model)
        pe[0, :, 0::2] = torch.sin(position * div_term)
        pe[0, : , 1::2] = torch.cos(position * div_term)
        self.register_buffer('pe', pe)

    def forward(self, x: torch.tensor) -> torch.tensor:
        """
        Args:
            x: Tensor, shape [batch_size, seq_len, embedding_dim]
        """
        # === Positional Encoding ===
        # Inject some information of the relative position of the token in the sequence.
        #  Finally, Dropout is applied to tokens
        # x: (torch.FloatTensor) input sequence tokens with position information injected
        # x.shape: [batch_size, seq_len, network_dim]
        x = x + self.pe[0, :x.size(1)]
        return self.dropout(x)

class nucleus( torch.nn.Module ):
    """ Nucleus class which holds the validator model.
    """
    def __init__( self, config, device, subtensor ):
        super(nucleus, self).__init__()
        self.config = config
        self.device = device
        self.max_n = subtensor.max_n 

        # Token embeddings project int64 tokens onto representations.
        self.token_embedding = torch.nn.Embedding( bittensor.__vocab_size__,  bittensor.__network_dim__ )
        
        # Routing encoder, projects token embeddings onto context for routing inputs.
        self.routing_encoder_layers = TransformerEncoderLayer( bittensor.__network_dim__, config.nucleus.nhead, config.nucleus.nhid, config.nucleus.dropout, batch_first=True)
        self.routing_encoder = TransformerEncoder( self.routing_encoder_layers, 1 )

        # Encoder projects response representations onto hidden units.
        self.encoder_layers = TransformerEncoderLayer( bittensor.__network_dim__, config.nucleus.nhead, config.nucleus.nhid, config.nucleus.dropout, batch_first=True)
        self.encoder = TransformerEncoder( self.encoder_layers, config.nucleus.nlayers )

        # Decoder which projects hidden unit representations on to the token dimension.
        self.decoder = torch.nn.Linear( bittensor.__network_dim__, bittensor.__vocab_size__ , bias=False)

        # Positional Encoding
        self.local_pos_encoder = PositionalEncoding( bittensor.__network_dim__, self.config.nucleus.dropout )

        # Crosss entropy loss for NTP.    
        self.loss_fct = torch.nn.CrossEntropyLoss()
    
        # SGMOE Gates: Instantiating the gates per expert.
        self.gates = torch.nn.Linear( bittensor.__network_dim__, self.max_n, bias=True ).to( self.device )
        self.reset_weights()

    @classmethod
    def add_args( cls, parser ):
        parser.add_argument('--nucleus.topk', type=int, help='the number of peers queried during each remote forward call', default = 20 )
        parser.add_argument('--nucleus.nhid', type=int, help='the dimension of the feedforward network model in nn.TransformerEncoder', default=200 )
        parser.add_argument('--nucleus.nhead', type=int, help='the number of heads in the multiheadattention models', default = 2 )
        parser.add_argument('--nucleus.nlayers', type=int, help='the number of nn.TransformerEncoderLayer in nn.TransformerEncoder', default=2 )
        parser.add_argument('--nucleus.dropout', type=float, help='the dropout value', default=0.2)
<<<<<<< HEAD
        parser.add_argument('--nucleus.importance', type=float, help='hyperparameter for the importance loss', default=0.5)
=======
        parser.add_argument('--nucleus.importance', type=float, help='hyperparameter for the importance loss', default=2)
>>>>>>> 466250aa

    @classmethod
    def config ( cls ):
        parser = argparse.ArgumentParser()    
        cls.add_args( parser )
        return bittensor.config( parser )

    @classmethod
    def check_config( cls, config: 'bittensor.Config' ):
        pass

    def reset_weights ( self ):
        r""" Resets the validator weights.
        """
        # === Resets all the weights using xavier initialization. ===
        torch.nn.init.xavier_uniform_ ( self.token_embedding.weight )
        torch.nn.init.xavier_uniform_ ( self.decoder.weight )
        torch.nn.init.xavier_uniform_( self.gates.weight )
        def init_xavier( component ):
            try:
                torch.nn.init.xavier_uniform_( component.weight )
            except: pass
        self.routing_encoder.apply( init_xavier )
        self.encoder.apply( init_xavier )
        torch.nn.init.xavier_uniform_( self.gates.weight )

    def forward ( 
        self, 
        inputs: torch.FloatTensor,
        metagraph: 'bittensor.Metagraph',
        dendrite: 'bittensor.Dendrite',
    ):
        r""" Forward validator pass. Selects peer to query, joins results and computes scoring.
            Args:
                inputs (:obj:`torch.FloatTensor` of shape :obj:`(batch_size, *-1*)`, `required`): 
                    Tensor inputs to distribute to neurons using query context.
                metagraph (bittensor.Metagraph):
                    Metagraph object used to query network information.
                dendrite (bittensor.Dendrite):
                    Dendrite RPC client used to make network queries.
            Returns:
                global_loss (torch.FloatTensor, [1] ):
                    Loss for training validator nucleus.
                scores (torch.FloatTensor, [ metagraph.n ]):
                    Scores per endpoint for this batch.
        """        
        # === Create the local context used to select endpoints ===
        # The context tensor returns a hidden unit representation for the text inputs
        # this context can be used as input to the gates in the next step.
        # embedding: retrieve learned representation vectors for input vocabulary tokens.
        # inputs.shape = [batch_size, sequence_len]
        # embedding.shape = [batch_size, sequence_len, bittensor.__network_dim__]
        embedding =  self.token_embedding( inputs )* math.sqrt( bittensor.__network_dim__ )
        
        # === Create an attention mask ===
        # The attention mask will mask out parts of the context
        # This prevents cheating and forward-looking when predicting each token in the sequence.
        # src_mask: (torch.FloatTensor) attention mask adds -inf to positions not allowed to attend
        # src_mask.shape = [sequence_len, sequence_len]
        src_mask = torch.triu(torch.ones(embedding.size(1), embedding.size(1)) * float('-inf'), diagonal=1)
        src_mask = src_mask.to(self.config.neuron.device)

        # === Apply the positional encoding to help select endpoints ===
        # The positional encoder provides information based on the relative postion of each token 
        # embedding.shape = [batch_size, sequence_len, bittensor.__network_dim__]
        # pos_embedding: (torch.FloatTensor) positional encoded embedding.
        # pos_embedding.shape = [batch_size, sequence_len, bittensor.__network_dim__]
        pos_embedding = self.local_pos_encoder(embedding)

        # routing_context: (torch.FloatTensor): context tensor which is used to select endpoints.
        # routing_context.shape = [ batch size, __network_dim__ ]
        routing_context = self.routing_encoder( pos_embedding, mask = src_mask )

        # === Get weights for uids. ===
        # We iterate over each of the network uids and compute a querying score for each
        # using the gating function. This returns a score per endpoint per example.
        # routing_weights: (torch.FloatTensor): score per example, per endpoint.
        # routing_weights.shape = [ batch size, __network_n__ ]
        # The gates act over the last embedding of the routing_context.
        routing_weights = self.gates( routing_context[:,-1,:] )

        # === Normalize routing_weights across batch dimension and add noise. ===
        # We are summing across the batch dimension to create a per-batch score per endpoint.
        # The resulting routing_weights tensor is a score per expert.
        # routing_weights: (torch.FloatTensor): normalized weights across batch dimension with noise.
        # routing_weights.shape = [ n_filtered ]
        batchwise_routing_weights = torch.mean(routing_weights, axis = 0)
        noisy_routing_weights = torch.normal( 0, torch.std(batchwise_routing_weights).item(), size=( batchwise_routing_weights.size())).to( self.config.neuron.device )
<<<<<<< HEAD
        noisy_routing_weights =  batchwise_routing_weights + noisy_routing_weights
=======
        noisy_routing_weights =  batchwise_routing_weights + noisy_routing_weights*2
        
>>>>>>> 466250aa

        # === Get indices and values for uids with highest scores ===
        # We are taking the topk routing weights and returning their uids.
        # First we ensure topk is smaller than the network size then use the torch.topk.
        # topk_routing_weights: (torch.float64): scores of uids with highest scores.
        # topk_routing_weights.shape = [ self.config.nucleus.topk ]
        # topk_routing_uids: (torch.LongTensor): uids with highest scores.
        # topk_routing_uids.shape = [ self.config.nucleus.topk ]
        top_k_routing_weights, routing_uids = torch.topk( noisy_routing_weights, self.config.nucleus.topk, dim=0)

        # === Get endpoint information for the highest scoring uids ===
        # We index into the metagraph's endpoints and return a list of the filtered set of endpoints we wish to query.
        # routing_endpoints: List[bittensor.endpoints]: endpoint information for filtered uids.
        # len(neurons) == self.config.nucleus.topk
        routing_endpoints = [ metagraph.endpoints[ uid ] for uid in routing_uids ]

        # === Query the endpoints ===
        # Makes the dendrite call into the network returning the representations 
        # for each of the endpoints. The return ops can be used to filter weights and outputs.
        # query_responses: (List[torch.float64]): responses from each endpoint.
        # query_responses.shape = self.config.nucleus.topk * [ batch_size, sequence_len, __network_dim__ ]
        # return_ops: (torch.int64): Return ops.
        # return_ops.shape = [ self.config.nucleus.topk ]
        query_responses, return_ops, times = dendrite.forward_text ( 
            endpoints = routing_endpoints, 
            inputs = inputs
        )
        # Send responses to device. This is required to ensure we move the responses
        # Onto the correct device.
        for response in query_responses:
            response.to( self.device )

        # === Compute loss given joined responses ===
        # This function computes target loss for next token prediction given 
        # the joined responses as a hidden unit input.
        # target_loss: (torch.float64): loss after decoding responses to targets.
        # target_loss.shape = [ 1 ]
        def get_target_loss ( hidden, targets ):
            # hidden: (torch.float64): [ batch_size, sequence_len, __network_dim__ ]
            #   Hidden units which are encoded and decoded onto targets for loss computation.
            # targets: (torch.float64): [n]
            #   Token targets,
            src_mask = torch.triu(torch.ones(hidden.size(1), hidden.size(1)) * float('-inf'), diagonal=1)
            src_mask = src_mask.to(self.config.neuron.device)
            encoded_hidden = self.encoder( hidden, mask = src_mask )
            decoded_targets = self.decoder( encoded_hidden )
            shift_logits = decoded_targets[..., :-1, :].contiguous()
            shift_labels = targets[..., 1:].contiguous()
            return self.loss_fct( shift_logits.view(-1, shift_logits.size(-1)), shift_labels.view(-1) )

        # === Compute global loss ===
        # Computes the global training loss for the nucleus by decoding all the responses
        # onto the targets.
        # target_loss: (torch.float64): loss after decoding all responses and a variance loss.
        # target_loss.shape = [ 1 ]
        responses_hidden, _ = joining_context( return_ops, batchwise_routing_weights[routing_uids], query_responses) 
        target_loss = get_target_loss ( responses_hidden, inputs )
        print ('Loss\t|\t{}'.format( target_loss.item() ))

        # === Compute Importance loss ===
        # Computes the importance loss based on the stardard error of batchwise_routing_weights
        # This ensures that gates do not converge onto a few experts
        # importance_loss: (torch.float64) the importance loss based on the stardard error
        # target_loss: (torch.float64): the total loss (global training loss + importance loss)
        # target_loss.shape = [ 1 ]
        importance_loss = self.config.nucleus.importance  * (torch.std(batchwise_routing_weights)/torch.mean(batchwise_routing_weights))**2
        loss = target_loss + importance_loss

        # === Compute shapely scores ===
        # Computes shapely scores for each endpoint by masking the response and
        # computing the change in loss induced.
        # shapely_scores: (torch.float32): shapely scores per query_response
        # shapely_scores.shape = [ metagraph.n ]
        masked_contexts = partial_contexts(return_ops, routing_uids, batchwise_routing_weights[routing_uids],  query_responses)
<<<<<<< HEAD

        # This sets non queried peers as if non-responsive
        shapely_scores = torch.ones( (metagraph.n.item()) ) * -1

=======
        # This sets non queried peers as if non-responsive
        shapely_scores = torch.zeros( routing_uids.size())
>>>>>>> 466250aa
        # Turn off gradient computation for shapely scores.
        with torch.no_grad():
            self.eval()
            unmasked_loss = get_target_loss(responses_hidden, inputs)
            # Iterate over all responses creating a masked context.
            for i,uid in enumerate(routing_uids):
                # Create mask by zeroing out the response at index.              
                masked_loss = get_target_loss ( masked_contexts[uid.item()], inputs )
                #masked_single_loss = get_target_loss ( masked_context_single[uid.item()], inputs )
                shapely_score = unmasked_loss - masked_loss
                print ('Shapely\t|\tuid: {}\tweight: {}\tscore: {}\tcode: {}\tsum: {}'.format( uid, batchwise_routing_weights[routing_uids][i], -shapely_score.item(), return_ops[i], query_responses[i].sum()))
                shapely_scores[i] = -shapely_score

        # Ensures that the nonresponsive peers are not rewarded
        shapely_scores[return_ops != 1 ]  = -1
        
<<<<<<< HEAD
=======
        for i,uid in enumerate(routing_uids):
            print(i, uid, shapely_scores[ i ]) 
            if uid == 914:
                print("-------- FOUND FOUND FOUND --------")
        
>>>>>>> 466250aa
        # === Done ===
        return loss, shapely_scores, routing_uids<|MERGE_RESOLUTION|>--- conflicted
+++ resolved
@@ -297,13 +297,6 @@
             current_block = self.subtensor.block
             step_time = time.time() - start_time
 
-<<<<<<< HEAD
-=======
-            step_topk_scores, step_topk_uids = bittensor.unbiased_topk( self.moving_avg_scores, k = n_topk_peer_weights )
-            print(step_topk_scores[step_topk_scores > -1], step_topk_uids[step_topk_scores > -1], (step_topk_scores > -1).sum())
-            step_topk_normalized = bittensor.utils.weight_utils.normalize_max_multiple( x = step_topk_scores, multiple = max_allowed_ratio )
-
->>>>>>> 466250aa
             # === Logs ===
             print( '\nStep:', '\n\t epoch:', self.epoch, '\n\t epoch_steps:', epoch_steps, '\n\t global_steps:', self.global_step, '\n\t step_time:', step_time, '\n\t loss:', loss.item(),
                    '\n\t current_block', current_block, '\n\t blocks remaining:', current_block - start_block, '/', blocks_per_epoch, '\n')
@@ -417,11 +410,7 @@
         parser.add_argument('--nucleus.nhead', type=int, help='the number of heads in the multiheadattention models', default = 2 )
         parser.add_argument('--nucleus.nlayers', type=int, help='the number of nn.TransformerEncoderLayer in nn.TransformerEncoder', default=2 )
         parser.add_argument('--nucleus.dropout', type=float, help='the dropout value', default=0.2)
-<<<<<<< HEAD
-        parser.add_argument('--nucleus.importance', type=float, help='hyperparameter for the importance loss', default=0.5)
-=======
-        parser.add_argument('--nucleus.importance', type=float, help='hyperparameter for the importance loss', default=2)
->>>>>>> 466250aa
+        parser.add_argument('--nucleus.importance', type=float, help='hyperparameter for the importance loss', default=3)
 
     @classmethod
     def config ( cls ):
@@ -510,12 +499,8 @@
         # routing_weights.shape = [ n_filtered ]
         batchwise_routing_weights = torch.mean(routing_weights, axis = 0)
         noisy_routing_weights = torch.normal( 0, torch.std(batchwise_routing_weights).item(), size=( batchwise_routing_weights.size())).to( self.config.neuron.device )
-<<<<<<< HEAD
-        noisy_routing_weights =  batchwise_routing_weights + noisy_routing_weights
-=======
         noisy_routing_weights =  batchwise_routing_weights + noisy_routing_weights*2
         
->>>>>>> 466250aa
 
         # === Get indices and values for uids with highest scores ===
         # We are taking the topk routing weights and returning their uids.
@@ -590,15 +575,8 @@
         # shapely_scores: (torch.float32): shapely scores per query_response
         # shapely_scores.shape = [ metagraph.n ]
         masked_contexts = partial_contexts(return_ops, routing_uids, batchwise_routing_weights[routing_uids],  query_responses)
-<<<<<<< HEAD
-
-        # This sets non queried peers as if non-responsive
-        shapely_scores = torch.ones( (metagraph.n.item()) ) * -1
-
-=======
         # This sets non queried peers as if non-responsive
         shapely_scores = torch.zeros( routing_uids.size())
->>>>>>> 466250aa
         # Turn off gradient computation for shapely scores.
         with torch.no_grad():
             self.eval()
@@ -615,13 +593,5 @@
         # Ensures that the nonresponsive peers are not rewarded
         shapely_scores[return_ops != 1 ]  = -1
         
-<<<<<<< HEAD
-=======
-        for i,uid in enumerate(routing_uids):
-            print(i, uid, shapely_scores[ i ]) 
-            if uid == 914:
-                print("-------- FOUND FOUND FOUND --------")
-        
->>>>>>> 466250aa
         # === Done ===
         return loss, shapely_scores, routing_uids