--- conflicted
+++ resolved
@@ -66,7 +66,6 @@
     """
     Joins response embbedings depending on the return codes 
         Args:
-<<<<<<< HEAD
             return_ops  (:type:`pytorch.LongTensor`, `required`), shape = [n]:
                 The return codes of dendrite call return ops.
             topk_weights  (:type:`pytorch.FloatTensor`, `required`), shape = [n]:
@@ -78,19 +77,6 @@
             output (:type:`pytorch.FloatTensor``, `required), shape = [n]:
                 The joinned output embedding using the weights
             joining_uids  (:type:`pytorch.LongTensor`, `required`), shape = [n]:
-=======
-            return_ops  (:type:`pytorch.LongTensor`, `required`):
-                The return codes of dendrite call return ops.
-            topk_weights  (:type:`pytorch.FloatTensor`, `required`):
-                The topk weights selected for joining
-            responses  (:type:`pytorch.FloatTensor`, `required`):
-                The embeddings that sent by the peers
-
-        Returns:
-            output (:type:`pytorch.FloatTensor``, `required):
-                The joinned output embedding using the weights
-            joining_uids  (:type:`pytorch.LongTensor`, `required`):
->>>>>>> 64295570
                 The uids used to create output
     
     """
@@ -101,10 +87,6 @@
         output += responses[joining_uids[index]]* joining_weight
     return output, joining_uids
 
-<<<<<<< HEAD
-
-=======
->>>>>>> 64295570
 def partial_contexts(return_ops, topk_uids, topk_weights, responses):
     """
     Creates the partial contexts which are used to calculate the shapley scores 
