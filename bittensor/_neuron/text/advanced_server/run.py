#!/bin/python3
# The MIT License (MIT)
# Copyright © 2021 Yuma Rao

# Permission is hereby granted, free of charge, to any person obtaining a copy of this software and associated
# documentation files (the “Software”), to deal in the Software without restriction, including without limitation
# the rights to use, copy, modify, merge, publish, distribute, sublicense, and/or sell copies of the Software,
# and to permit persons to whom the Software is furnished to do so, subject to the following conditions:

# The above copyright notice and this permission notice shall be included in all copies or substantial portions of
# the Software.

# THE SOFTWARE IS PROVIDED “AS IS”, WITHOUT WARRANTY OF ANY KIND, EXPRESS OR IMPLIED, INCLUDING BUT NOT LIMITED TO
# THE WARRANTIES OF MERCHANTABILITY, FITNESS FOR A PARTICULAR PURPOSE AND NONINFRINGEMENT. IN NO EVENT SHALL
# THE AUTHORS OR COPYRIGHT HOLDERS BE LIABLE FOR ANY CLAIM, DAMAGES OR OTHER LIABILITY, WHETHER IN AN ACTION
# OF CONTRACT, TORT OR OTHERWISE, ARISING FROM, OUT OF OR IN CONNECTION WITH THE SOFTWARE OR THE USE OR OTHER
# DEALINGS IN THE SOFTWARE.
""" Advanced server neuron.

Example:
    $ python miners/text/advanced_server/main.py

"""
from time import time
import bittensor
import torch
import wandb
import pandas
import datetime
import traceback
import sys
import os

from loguru import logger; logger = logger.opt(colors=True)
from torch.nn.utils import clip_grad_norm_
from datetime import datetime,timedelta
from threading import Lock
os.environ['TOKENIZERS_PARALLELISM'] = 'false'

def serve( 
    config, 
    gp_server= None, 
    subtensor = None,
    wallet = None, 
    metagraph = None,
    axon = None
):
    config.to_defaults()

    # Create Subtensor connection
    subtensor = bittensor.subtensor(config = config) if subtensor == None else subtensor

    # Load/Create our bittensor wallet.
    if wallet == None:
        wallet = bittensor.wallet( config = config ).create().register(subtensor=subtensor) 
    else:
        wallet.register(subtensor=subtensor)

    # Load/Sync/Save our metagraph.
    if metagraph == None:
        metagraph = bittensor.metagraph ( 
            subtensor = subtensor
        ).load().sync().save()
    else: 
        metagraph.load().sync().save()

    # Instantiate the model we are going to serve on the network.
    # Creating a threading lock for updates to the model
    mutex = Lock()
    gp_server = gp_server.to(gp_server.device)
    
    # Create our optimizer.
    optimizer = torch.optim.SGD(
        [ {"params": gp_server.parameters()} ],
        lr = config.neuron.learning_rate,
        momentum = config.neuron.momentum,
    )
    bittensor.tokenizer() 
    timecheck = {}

    n_topk_peer_weights = subtensor.min_allowed_weights
    # Define our forward function.
    def forward_text ( inputs_x ):
        r""" Forward function that is called when the axon recieves a forward request from other peers
            Args:
                inputs_x ( :obj:`torch.Tensor`, `required`):
                    torch inputs to be forward processed.

            Returns:
                outputs (:obj:`torch.FloatTensor`):
                    The nucleus's outputs as a torch tensor of shape [batch_size, sequence_len, __network_dim__]
        """ 
        return gp_server.encode_forward( inputs_x.to(gp_server.device) )

    # Define our backward function.
    def backward_text (inputs_x, grads_dy ):
        r"""Backwards function that is called when the axon recieves a backwards request from other peers.
            Updates the server parameters with gradients through the chain.

            Args:
                inputs_x ( :obj:`torch.Tensor`, `required`):
                    torch inputs from previous forward call.
                grads_dy ( :obj:`torch.Tensor`, `required`):
                    torch grads of forward output.
                    
        """
        # -- normalized grads -- 
        grads_dy = grads_dy/(grads_dy.sum() + 0.00001)
        
        with mutex:
            outputs_y = gp_server.encode_forward( inputs_x.to(gp_server.device) )
            with torch.autograd.set_detect_anomaly(True):
                torch.autograd.backward (
                    tensors = [ outputs_y ],
                    grad_tensors = [ grads_dy.to(gp_server.device) ],
                    retain_graph=True
                )
            logger.info('Backwards axon gradient applied')

        gp_server.backward_gradients += inputs_x.size(0)
       
    def priority(pubkey:str, request_type:bittensor.proto.RequestType, inputs_x) -> float:
        r"""Calculates the priority on requests based on stake and size of input

            Args:
                pubkey ( str, `required`):
                    The public key of the caller.
                inputs_x ( :obj:`torch.Tensor`, `required`):
                    torch inputs to be forward processed.
                request_type ( bittensor.proto.RequestType, `required`):
                    the request type ('FORWARD' or 'BACKWARD').
        """
        try:        
            uid = metagraph.hotkeys.index(pubkey)
            priority = metagraph.S[uid].item()/ sys.getsizeof(inputs_x)
        
        except:
<<<<<<< HEAD
            return 0
=======
            # zero priority for those who are not registered.
            priority =  0
>>>>>>> 46242e62

        return priority

    def blacklist(pubkey:str, request_type:bittensor.proto.RequestType) -> bool:
        r"""Axon security blacklisting, used to blacklist message from low stake members
            Args:
                pubkey ( str, `required`):
                    The public key of the caller.
                request_type ( bittensor.proto.RequestType, `required`):
                    the request type ('FORWARD' or 'BACKWARD').
        """

        def registration_check():
            # If we allow non-registered requests return False = not blacklisted.
            is_registered = pubkey in metagraph.hotkeys
            if not is_registered:
                if config.neuron.blacklist_allow_non_registered:
<<<<<<< HEAD
                    return True
                    
=======
                    return False
                raise Exception('Registration blacklist')
>>>>>>> 46242e62

        # Check for stake
        def stake_check() -> bool:
                
            # Check stake.
            uid = metagraph.hotkeys.index(pubkey)
            if request_type == bittensor.proto.RequestType.FORWARD:
                if metagraph.S[uid].item() < config.neuron.blacklist.stake.forward:
                    raise Exception('Stake blacklist')

                return False

            elif request_type == bittensor.proto.RequestType.BACKWARD:
                if metagraph.S[uid].item() < config.neuron.blacklist.stake.backward:
                    raise Exception('Stake blacklist')

                return False
        
        def validator_check():

            uid = metagraph.hotkeys.index(pubkey)
            if (metagraph.W[uid] >0).sum() ==n_topk_peer_weights:
                return False
            raise Exception('Validator blacklist')


        # Check for time
        def time_check():
            current_time = datetime.now()
            if pubkey in timecheck.keys():
                prev_time = timecheck[pubkey]
                if current_time - prev_time >= timedelta(seconds=config.neuron.blacklist.time):
                    timecheck[pubkey] = current_time
                    return False
                else:
                    timecheck[pubkey] = current_time
                    raise Exception('Time blacklist')
            else:
                timecheck[pubkey] = current_time
                return False

        # Blacklist checks
        try:
            registration_check()

            stake_check()

            time_check()

            validator_check()
            
            return False

        #blacklisted
        except Exception as e:
            return True

    if axon == None: 
        # Create our axon server
        axon = bittensor.axon (
            config = config,
            wallet = wallet,
            forward_text = forward_text,
            backward_text = backward_text,
            blacklist = blacklist,
            priority = priority
        ) 

    # Training Data
    dataset = bittensor.dataset(config=config)

    # load our old model
    if not config.neuron.restart :
        gp_server.load(config.neuron.full_path)

    if config.wandb.api_key != 'default':
        # --- Init Wandb.
        bittensor.wandb(
            config = config,
            cold_pubkey = wallet.coldkeypub.ss58_address,
            hot_pubkey = wallet.hotkey.ss58_address,
            root_dir = config.neuron.full_path
        )

    nn = subtensor.neuron_for_pubkey(wallet.hotkey.ss58_address)

    # --- last sync block 
    last_sync_block = subtensor.get_current_block()
    last_set_block = last_sync_block

    # -- Main Training loop --
    try:
        # -- download files from the mountain
        data = next(dataset)

        # --- creating our chain weights
        chain_weights = torch.zeros(metagraph.n)
        uid = nn.uid
        chain_weights[uid] = 1 

        # --  serve axon to the network.
        axon.start().serve(subtensor = subtensor)
        
        while True:
            
            # --- Check registration and optionally re-register
            nn = subtensor.neuron_for_pubkey(wallet.hotkey.ss58_address)
            if not wallet.is_registered( subtensor = subtensor ):
                wallet.register( subtensor = subtensor )
                axon.serve( subtensor = subtensor ) # Re-serve the erased axon data.
                nn = subtensor.neuron_for_pubkey(wallet.hotkey.ss58_address)
                

            # --- Run 
            current_block = subtensor.get_current_block()
            end_block = current_block + config.neuron.blocks_per_epoch
            interation = 0

            # --- Training step.
            while end_block >= current_block:
                if current_block != subtensor.get_current_block():
                    loss, _ = gp_server( next( dataset ).to(gp_server.device) )
                    if interation > 0 : 
                        losses += loss
                    else:
                        losses = loss
                    interation += 1
                    current_block = subtensor.get_current_block()

        
            #Custom learning rate
            if gp_server.backward_gradients > 0:
                optimizer.param_groups[0]['lr'] =  1/(gp_server.backward_gradients)
            else:
                optimizer.param_groups[0]['lr'] =  0.1
            
            # --- Update parameters
            if interation != 0 or gp_server.backward_gradients != 0:
                with mutex:
                    logger.info('Backpropagation Started')
                    if interation != 0:
                        losses.backward()
                    clip_grad_norm_(gp_server.parameters(), 1.0)
                    
                    optimizer.step()
                    optimizer.zero_grad()
                    logger.info('Backpropagation Successful: Model updated')

            nn = subtensor.neuron_for_pubkey(wallet.hotkey.ss58_address)

            gp_server.backward_gradients = 0
            # --- logging data
            wandb_data = {
                'block': end_block,
                'loss': losses.cpu().item()/interation,
                'stake': nn.stake,
                'rank': nn.rank,
                'incentive': nn.incentive,
                'trust': nn.trust,
                'consensus': nn.consensus,
                'incentive': nn.incentive,
                'dividends': nn.dividends,
                'emission':  nn.emission,
            } 
            bittensor.__console__.print('[green]Current Status:[/green]', wandb_data)

            # Add additional wandb data for axon, metagraph etc.
            if config.wandb.api_key != 'default':

                df = pandas.concat( [
                    bittensor.utils.indexed_values_to_dataframe( prefix = 'w_i_{}'.format(nn.uid), index = metagraph.uids, values = metagraph.W[:, uid] ),
                    bittensor.utils.indexed_values_to_dataframe( prefix = 's_i'.format(nn.uid), index = metagraph.uids, values = metagraph.S ),
                    axon.to_dataframe( metagraph = metagraph ),
                ], axis = 1)
                df['uid'] = df.index
                stats_data_table = wandb.Table( dataframe = df ) 
                wandb_info_axon = axon.to_wandb()                
                wandb.log( { **wandb_data, **wandb_info_axon }, step = current_block )
                wandb.log( { 'stats': stats_data_table }, step = current_block )
                wandb.log( { 'axon_query_times': wandb.plot.scatter( stats_data_table, "uid", "axon_query_time", title="Axon Query time by UID") } )
                wandb.log( { 'in_weights': wandb.plot.scatter( stats_data_table, "uid", 'w_i_{}'.format(nn.uid), title="Inward weights by UID") } )
                wandb.log( { 'stake': wandb.plot.scatter( stats_data_table, "uid", 's_i', title="Stake by UID") } )
                
            # Save the model
            gp_server.save(config.neuron.full_path)
            
            if current_block - last_set_block > config.neuron.blocks_per_set_weights:
                
                # --- Setting weights
                try: 
                    last_set_block = current_block
                    # Set self weights to maintain activity.
                    chain_weights = torch.zeros(metagraph.n)
                    chain_weights [ uid ] = 1 
                    did_set = subtensor.set_weights(
                        uids=metagraph.uids,
                        weights = chain_weights,
                        wait_for_inclusion = False,
                        wallet = wallet,
                    )
                    
                    if did_set:
                        logger.success('Successfully set weights on the chain')
                    else:
                        logger.error('Failed to set weights on chain. (Timeout)')
                except Exception as e:
                    logger.error('Failure setting weights on chain with error: {}', e)


            if current_block - last_sync_block > config.neuron.metagraph_sync:
                metagraph.sync()
                last_sync_block = current_block


    except KeyboardInterrupt:
        # --- User ended session ----
        axon.stop()
        dataset.close()
        
    except Exception as e:
        # --- Unknown error ----
        logger.exception('Unknown exception: {} with traceback {}', e, traceback.format_exc())
<|MERGE_RESOLUTION|>--- conflicted
+++ resolved
@@ -135,12 +135,8 @@
             priority = metagraph.S[uid].item()/ sys.getsizeof(inputs_x)
         
         except:
-<<<<<<< HEAD
-            return 0
-=======
             # zero priority for those who are not registered.
             priority =  0
->>>>>>> 46242e62
 
         return priority
 
@@ -158,13 +154,8 @@
             is_registered = pubkey in metagraph.hotkeys
             if not is_registered:
                 if config.neuron.blacklist_allow_non_registered:
-<<<<<<< HEAD
-                    return True
-                    
-=======
                     return False
                 raise Exception('Registration blacklist')
->>>>>>> 46242e62
 
         # Check for stake
         def stake_check() -> bool:
