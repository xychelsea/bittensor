#!/bin/python3
# The MIT License (MIT)
# Copyright © 2021 Yuma Rao

# Permission is hereby granted, free of charge, to any person obtaining a copy of this software and associated
# documentation files (the “Software”), to deal in the Software without restriction, including without limitation
# the rights to use, copy, modify, merge, publish, distribute, sublicense, and/or sell copies of the Software,
# and to permit persons to whom the Software is furnished to do so, subject to the following conditions:

# The above copyright notice and this permission notice shall be included in all copies or substantial portions of
# the Software.

# THE SOFTWARE IS PROVIDED “AS IS”, WITHOUT WARRANTY OF ANY KIND, EXPRESS OR IMPLIED, INCLUDING BUT NOT LIMITED TO
# THE WARRANTIES OF MERCHANTABILITY, FITNESS FOR A PARTICULAR PURPOSE AND NONINFRINGEMENT. IN NO EVENT SHALL
# THE AUTHORS OR COPYRIGHT HOLDERS BE LIABLE FOR ANY CLAIM, DAMAGES OR OTHER LIABILITY, WHETHER IN AN ACTION
# OF CONTRACT, TORT OR OTHERWISE, ARISING FROM, OUT OF OR IN CONNECTION WITH THE SOFTWARE OR THE USE OR OTHER
# DEALINGS IN THE SOFTWARE.
""" Advanced server neuron.

Example:
    $ python miners/text/advanced_server/main.py

"""
import bittensor
import torch
import wandb
import pandas
import datetime
import traceback
import sys
import os

from loguru import logger; logger = logger.opt(colors=True)
from torch.nn.utils import clip_grad_norm_
from datetime import datetime,timedelta
from threading import Lock
os.environ['TOKENIZERS_PARALLELISM'] = 'false'

def serve( config, gp_server):
    config.to_defaults()

    # Create Subtensor connection
    subtensor = bittensor.subtensor(config = config)

    # Load/Create our bittensor wallet.
    wallet = bittensor.wallet( config = config ).create().register()

    # Load/Sync/Save our metagraph.
    metagraph = bittensor.metagraph ( 
        subtensor = subtensor
    ).load().sync().save()

    # Instantiate the model we are going to serve on the network.
    # Creating a threading lock for updates to the model
    mutex = Lock()
    gp_server = gp_server.to(gp_server.device)
    
    # Create our optimizer.
    optimizer = torch.optim.SGD(
        [ {"params": gp_server.parameters()} ],
        lr = config.neuron.learning_rate,
        momentum = config.neuron.momentum,
    )
    
    timecheck = {}
    # Define our forward function.
    def forward_text ( inputs_x ):
        r""" Forward function that is called when the axon recieves a forward request from other peers
            Args:
                inputs_x ( :obj:`torch.Tensor`, `required`):
                    torch inputs to be forward processed.

            Returns:
                outputs (:obj:`torch.FloatTensor`):
                    The nucleus's outputs as a torch tensor of shape [batch_size, sequence_len, __network_dim__]
        """ 
        return gp_server.encode_forward( inputs_x.to(gp_server.device) )

    # Define our backward function.
    def backward_text (inputs_x, grads_dy ):
        r"""Backwards function that is called when the axon recieves a backwards request from other peers.
            Updates the server parameters with gradients through the chain.

            Args:
                inputs_x ( :obj:`torch.Tensor`, `required`):
                    torch inputs from previous forward call.
                grads_dy ( :obj:`torch.Tensor`, `required`):
                    torch grads of forward output.
                    
        """
        # -- normalized grads -- 
        grads_dy = grads_dy/(grads_dy.sum() + 0.00001)
        
        with mutex:
            outputs_y = gp_server.encode_forward( inputs_x.to(gp_server.device) )
            with torch.autograd.set_detect_anomaly(True):
                torch.autograd.backward (
                    tensors = [ outputs_y ],
                    grad_tensors = [ grads_dy.to(gp_server.device) ],
                    retain_graph=True
                )
            logger.info('Backwards axon gradient applied')

        gp_server.backward_gradients += inputs_x.size(0)
       
    def priority(pubkey:str, request_type:bittensor.proto.RequestType, inputs_x) -> float:
        r"""Calculates the priority on requests based on stake and size of input

            Args:
                pubkey ( str, `required`):
                    The public key of the caller.
                inputs_x ( :obj:`torch.Tensor`, `required`):
                    torch inputs to be forward processed.
                request_type ( bittensor.proto.RequestType, `required`):
                    the request type ('FORWARD' or 'BACKWARD').
        """        
        uid = metagraph.hotkeys.index(pubkey)
        priority = metagraph.S[uid].item()/ sys.getsizeof(inputs_x)

        return priority

    def blacklist(pubkey:str, request_type:bittensor.proto.RequestType) -> bool:
        r"""Axon security blacklisting, used to blacklist message from low stake members
            Args:
                pubkey ( str, `required`):
                    The public key of the caller.
                request_type ( bittensor.proto.RequestType, `required`):
                    the request type ('FORWARD' or 'BACKWARD').
        """

        # Check for stake
        def stake_check():
            uid =metagraph.hotkeys.index(pubkey)
            if request_type == bittensor.proto.RequestType.FORWARD:
                if metagraph.S[uid].item() < config.neuron.blacklist.stake.forward:
                    return True
                else:
                    return False

            elif request_type == bittensor.proto.RequestType.BACKWARD:
                if metagraph.S[uid].item() < config.neuron.blacklist.stake.backward:
                    return True
                else:
                    return False

        # Check for time
        def time_check():
            current_time = datetime.now()
            if pubkey in timecheck.keys():
                prev_time = timecheck[pubkey]
                if current_time - prev_time >= timedelta(seconds=config.neuron.blacklist.time):
                    timecheck[pubkey] = current_time
                    return False
                else:
                    timecheck[pubkey] = current_time
                    return True
            else:
                timecheck[pubkey] = current_time
                return False

        # Black list or not
        if stake_check() or time_check():
            return True
        else: 
            return False
            

    # Create our axon server
    axon = bittensor.axon (
        wallet = wallet,
        forward_text = forward_text,
        backward_text = backward_text,
        blacklist = blacklist,
        priority = priority
    ) 

    # Training Data
    dataset = bittensor.dataset(config=config)

    # load our old model
    if config.neuron.no_restart != True:
        gp_server.load(config.neuron.full_path)

    if config.wandb.api_key != 'default':
        # --- Init Wandb.
        bittensor.wandb(
            config = config,
            cold_pubkey = wallet.coldkeypub.ss58_address,
            hot_pubkey = wallet.hotkey.ss58_address,
            root_dir = config.neuron.full_path
        )

    nn = subtensor.neuron_for_pubkey(wallet.hotkey.ss58_address)

<<<<<<< HEAD
=======
    # --- last sync block 
    last_sync_block = subtensor.get_current_block()
    last_set_block = last_sync_block

>>>>>>> c042cc02
    # -- Main Training loop --
    try:
        # -- download files from the mountain
        data = next(dataset)

        # --- creating our chain weights
        chain_weights = torch.zeros(metagraph.n)
        uid = nn.uid
        chain_weights[uid] = 1 

        # --  serve axon to the network.
        axon.start().serve(subtensor = subtensor)
        
        while True:
            # --- Run 
            current_block = subtensor.get_current_block()
            end_block = current_block + config.neuron.blocks_per_epoch
            interation = 0

            # --- Training step.
            while end_block >= current_block:
                if current_block != subtensor.get_current_block():
                    loss, _ = gp_server( next( dataset ).to(gp_server.device) )
                    if interation > 0 : 
                        losses += loss
                    else:
                        losses = loss
                    interation += 1
                    current_block = subtensor.get_current_block()

        
            #Custom learning rate
            if gp_server.backward_gradients > 0:
                optimizer.param_groups[0]['lr'] =  1/(gp_server.backward_gradients)
            else:
                optimizer.param_groups[0]['lr'] =  0.1
            
            # --- Update parameters
            if interation != 0 or gp_server.backward_gradients != 0:
                with mutex:
                    logger.info('Backpropagation Started')
                    if interation != 0:
                        losses.backward()
                    clip_grad_norm_(gp_server.parameters(), 1.0)
                    
                    optimizer.step()
                    optimizer.zero_grad()
                    logger.info('Backpropagation Successful: Model updated')

            nn = subtensor.neuron_for_pubkey(wallet.hotkey.ss58_address)

            gp_server.backward_gradients = 0
            # --- logging data
            wandb_data = {
                'block': end_block,
                'loss': losses.cpu().item()/interation,
                'stake': nn.stake,
                'rank': nn.rank,
                'incentive': nn.incentive,
                'trust': nn.trust,
                'consensus': nn.consensus,
                'incentive': nn.incentive,
                'dividends': nn.dividends,
                'emission':  nn.emission,
            } 
            bittensor.__console__.print('[green]Current Status:[/green]', wandb_data)

            # Add additional wandb data for axon, metagraph etc.
            if config.wandb.api_key != 'default':

                df = pandas.concat( [
                    bittensor.utils.indexed_values_to_dataframe( prefix = 'w_i_{}'.format(nn.uid), index = metagraph.uids, values = metagraph.W[:, uid] ),
                    bittensor.utils.indexed_values_to_dataframe( prefix = 's_i'.format(nn.uid), index = metagraph.uids, values = metagraph.S ),
                    axon.to_dataframe( metagraph = metagraph ),
                ], axis = 1)
                df['uid'] = df.index
                stats_data_table = wandb.Table( dataframe = df ) 
                wandb_info_axon = axon.to_wandb()                
                wandb.log( { **wandb_data, **wandb_info_axon }, step = current_block )
                wandb.log( { 'stats': stats_data_table }, step = current_block )
                wandb.log( { 'axon_query_times': wandb.plot.scatter( stats_data_table, "uid", "axon_query_time", title="Axon Query time by UID") } )
                wandb.log( { 'in_weights': wandb.plot.scatter( stats_data_table, "uid", 'w_i_{}'.format(nn.uid), title="Inward weights by UID") } )
                wandb.log( { 'stake': wandb.plot.scatter( stats_data_table, "uid", 's_i', title="Stake by UID") } )
                
            # Save the model
            gp_server.save(config.neuron.full_path)
            
            if current_block - last_set_block > config.neuron.blocks_per_set_weights:
                
                # --- Setting weights
                try: 
                    last_set_block = current_block
                    # Set self weights to maintain activity.
                    chain_weights = torch.zeros(metagraph.n)
                    chain_weights [ uid ] = 1 
                    did_set = subtensor.set_weights(
                        uids=metagraph.uids,
                        weights = chain_weights,
                        wait_for_inclusion = False,
                        wallet = wallet,
                    )
                    
                    if did_set:
                        logger.success('Successfully set weights on the chain')
                    else:
                        logger.error('Failed to set weights on chain. (Timeout)')
                except Exception as e:
                    logger.error('Failure setting weights on chain with error: {}', e)


            if current_block - last_sync_block > config.neuron.metagraph_sync:
                metagraph.sync()
                last_sync_block = current_block


    except KeyboardInterrupt:
        # --- User ended session ----
        axon.stop()
    except Exception as e:
        # --- Unknown error ----
        logger.exception('Unknown exception: {} with traceback {}', e, traceback.format_exc())
<|MERGE_RESOLUTION|>--- conflicted
+++ resolved
@@ -192,13 +192,10 @@
 
     nn = subtensor.neuron_for_pubkey(wallet.hotkey.ss58_address)
 
-<<<<<<< HEAD
-=======
     # --- last sync block 
     last_sync_block = subtensor.get_current_block()
     last_set_block = last_sync_block
 
->>>>>>> c042cc02
     # -- Main Training loop --
     try:
         # -- download files from the mountain
