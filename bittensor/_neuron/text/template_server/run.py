#!/bin/python3
# The MIT License (MIT)
# Copyright © 2021 Yuma Rao

# Permission is hereby granted, free of charge, to any person obtaining a copy of this software and associated
# documentation files (the “Software”), to deal in the Software without restriction, including without limitation
# the rights to use, copy, modify, merge, publish, distribute, sublicense, and/or sell copies of the Software,
# and to permit persons to whom the Software is furnished to do so, subject to the following conditions:

# The above copyright notice and this permission notice shall be included in all copies or substantial portions of
# the Software.

# THE SOFTWARE IS PROVIDED “AS IS”, WITHOUT WARRANTY OF ANY KIND, EXPRESS OR IMPLIED, INCLUDING BUT NOT LIMITED TO
# THE WARRANTIES OF MERCHANTABILITY, FITNESS FOR A PARTICULAR PURPOSE AND NONINFRINGEMENT. IN NO EVENT SHALL
# THE AUTHORS OR COPYRIGHT HOLDERS BE LIABLE FOR ANY CLAIM, DAMAGES OR OTHER LIABILITY, WHETHER IN AN ACTION
# OF CONTRACT, TORT OR OTHERWISE, ARISING FROM, OUT OF OR IN CONNECTION WITH THE SOFTWARE OR THE USE OR OTHER
# DEALINGS IN THE SOFTWARE.
""" The Exodus base client.

Example:
    $ python miners/text/template_client.py

"""
import bittensor
import sys
import torch
import time
import wandb
import pandas
import datetime
from threading import Lock
from loguru import logger; logger = logger.opt(colors=True)

def serve( 
        config, 
        model,
        subtensor = None,
        wallet = None,
        axon= None,
        metagraph = None,
    ):
    config.to_defaults()
    model= model.to(model.device)
    model.load(config.neuron.full_path)
    # Create Subtensor connection
    subtensor = bittensor.subtensor(config = config) if subtensor == None else subtensor

    # Load/Create our bittensor wallet.
    if wallet == None:
        wallet = bittensor.wallet( config = config ).create().register(subtensor=subtensor) 
    else:
        wallet.register(subtensor=subtensor)


    # Load/Sync/Save our metagraph.
    if metagraph == None:
        metagraph = bittensor.metagraph ( 
            subtensor = subtensor
        )
    
    metagraph.sync()

    # Create our optimizer.
    optimizer = torch.optim.SGD(
        [ {"params": model.parameters()} ],
        lr = config.neuron.learning_rate,
        momentum = config.neuron.momentum,
    )
    mutex = Lock()

    def forward_text ( inputs_x ):
        r""" Single threaded version of the Forward function that is called when the axon recieves a forward request from other peers
        """ 
        return model.encode_forward( inputs_x.to(model.device))


    def backward_text ( inputs_x, grads_dy ):
        r"""Single threaded backwards function that is called when the axon recieves a backwards request from other peers.
            Updates the server parameters with gradients through the chain.             
        """
        if config.neuron.training:
            with mutex:
                with torch.enable_grad():
                    with torch.autograd.set_detect_anomaly(True):
                        outputs_y = model.encode_forward( inputs_x )
                        torch.autograd.backward (
                            tensors = [ outputs_y ],
                            grad_tensors = [ grads_dy ]
                            )
                        optimizer.step()
                        optimizer.zero_grad()
    

    def blacklist(pubkey:str, request_type:bittensor.proto.RequestType) -> bool:
        r"""Axon security blacklisting, used to blacklist message from low stake members
            Args:
                pubkey ( str, `required`):
                    The public key of the caller.
                request_type ( bittensor.proto.RequestType, `required`):
                    the request type ('FORWARD' or 'BACKWARD').
        """
        # Check for registrations

        is_registered = pubkey in metagraph.hotkeys
        if not is_registered:
            if config.neuron.blacklist_allow_non_registered:
                return False
            print('True')
            return True
        print('False')
        return False
<<<<<<< HEAD
  
=======

>>>>>>> 9babf0aa

    # Create our axon server and subscribe it to the network.
    if axon == None:
        axon = bittensor.axon (
            config = config,
            wallet = wallet,
            forward_text = forward_text,
            backward_text = backward_text,
            blacklist = blacklist,
        ).start().serve(subtensor=subtensor)

    if config.wandb.api_key != 'default':
        # --- Init Wandb.
        bittensor.wandb(
            config = config,
            cold_pubkey = wallet.coldkeypub.ss58_address,
            hot_pubkey = wallet.hotkey.ss58_address,
            root_dir = config.neuron.full_path
        )

    last_set_block = subtensor.get_current_block()


    # --- Run Forever.
    while True:
        
        current_block = subtensor.get_current_block()
        end_block = current_block + config.neuron.blocks_per_epoch
        while end_block >= current_block:
            time.sleep( bittensor.__blocktime__ )
            current_block = subtensor.get_current_block()

        nn = subtensor.neuron_for_pubkey(wallet.hotkey.ss58_address)
        uid = metagraph.hotkeys.index( wallet.hotkey.ss58_address )
        wandb_data = {
            'stake': nn.stake,
            'rank': nn.rank,
            'trust': nn.trust,
            'consensus': nn.consensus,
            'incentive': nn.incentive,
            'emission': nn.emission,
        }
        bittensor.__console__.print('[green]Current Status:[/green]', wandb_data)
        if config.wandb.api_key != 'default':

            df = pandas.concat( [
                bittensor.utils.indexed_values_to_dataframe( prefix = 'w_i_{}'.format(nn.uid), index = metagraph.uids, values = metagraph.W[:, uid] ),
                axon.to_dataframe( metagraph = metagraph ),
            ], axis = 1)
            df['uid'] = df.index
            wandb_info_axon = axon.to_wandb()                
            wandb.log( { **wandb_data, **wandb_info_axon }, step = current_block )
            wandb.log( { 'stats': wandb.Table( dataframe = df ) }, step = current_block )

        if current_block - last_set_block > config.neuron.blocks_per_set_weights:
            try: 
                # Sync Metagraph
                metagraph.sync()

                last_set_block = current_block
                # Set self weights to maintain activity.
                chain_weights = torch.zeros(metagraph.n)
                chain_weights [ uid ] = 1 
                did_set = subtensor.set_weights(
                    uids=metagraph.uids,
                    weights = chain_weights,
                    wait_for_inclusion = False,
                    wallet = wallet,
                )
                
                if did_set:
                    logger.success('Successfully set weights on the chain')
                else:
                    logger.error('Failed to set weights on chain. (Timeout)')
            except Exception as e:
                logger.error('Failure setting weights on chain with error: {}', e)<|MERGE_RESOLUTION|>--- conflicted
+++ resolved
@@ -105,15 +105,9 @@
         if not is_registered:
             if config.neuron.blacklist_allow_non_registered:
                 return False
-            print('True')
             return True
-        print('False')
         return False
-<<<<<<< HEAD
   
-=======
-
->>>>>>> 9babf0aa
 
     # Create our axon server and subscribe it to the network.
     if axon == None:
