--- conflicted
+++ resolved
@@ -235,12 +235,9 @@
         parser.add_argument('--neuron.blacklist.time', type=int, help='how often a peer can query you (seconds) ', default=1)
         parser.add_argument('--neuron.training',  action='store_true', help='if the model should be training (increases memory load)', default=False)
         parser.add_argument('--neuron.autocast',  action='store_true', help='(experimental) autocasts the model to float16. Must require cuda', default=False)
-<<<<<<< HEAD
-=======
         parser.add_argument('--neuron.blocks_per_set_weights', type=float, help='how often to set weights', default=100)
         parser.add_argument('--neuron.metagraph_sync', type=float, help='how often to sync the metagraph', default=100000)
 
->>>>>>> c042cc02
 
         bittensor.wallet.add_args( parser )
         bittensor.axon.add_args( parser )
