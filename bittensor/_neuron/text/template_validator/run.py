#!/bin/python3
# The MIT License (MIT)
# Copyright © 2021 Yuma Rao

# Permission is hereby granted, free of charge, to any person obtaining a copy of this software and associated
# documentation files (the “Software”), to deal in the Software without restriction, including without limitation
# the rights to use, copy, modify, merge, publish, distribute, sublicense, and/or sell copies of the Software,
# and to permit persons to whom the Software is furnished to do so, subject to the following conditions:

# The above copyright notice and this permission notice shall be included in all copies or substantial portions of
# the Software.

# THE SOFTWARE IS PROVIDED “AS IS”, WITHOUT WARRANTY OF ANY KIND, EXPRESS OR IMPLIED, INCLUDING BUT NOT LIMITED TO
# THE WARRANTIES OF MERCHANTABILITY, FITNESS FOR A PARTICULAR PURPOSE AND NONINFRINGEMENT. IN NO EVENT SHALL
# THE AUTHORS OR COPYRIGHT HOLDERS BE LIABLE FOR ANY CLAIM, DAMAGES OR OTHER LIABILITY, WHETHER IN AN ACTION
# OF CONTRACT, TORT OR OTHERWISE, ARISING FROM, OUT OF OR IN CONNECTION WITH THE SOFTWARE OR THE USE OR OTHER
# DEALINGS IN THE SOFTWARE.
""" The Exodus base validator

Example:
    $ python miners/text/template_validator.py --logging.debug

"""
import bittensor
import math
import torch
import wandb
import pandas
from termcolor import colored
from functools import partial

from torch.nn.utils import clip_grad_norm_
import torch.nn.functional as F
from qqdm import qqdm, format_str
from loguru import logger; logger = logger.opt(colors=True)

def run( config , validator, subtensor, wallet, metagraph, dataset, device, uid, dendrite):
    print(config)
    config.to_defaults()
    validator = validator.to(device)
    optimizer = torch.optim.SGD(
        [ {'params': validator.peer_weights, 'lr': config.neuron.learning_rate_chain} ],
        lr = config.neuron.learning_rate,
        momentum = config.neuron.momentum,
    )
    if config.wandb.api_key != 'default':
        # Create wandb for telemetry.
        bittensor.wandb(
            config = config,
            cold_pubkey = wallet.coldkeypub.ss58_address,
            hot_pubkey = wallet.hotkey.ss58_address,
            root_dir = config.neuron.full_path
        )

    # Optionally resume.
    if config.neuron.no_restart != True:
        try:
            validator.load_state_dict( torch.load("{}/validator.torch".format( config.neuron.full_path ))['validator'], strict=False )
        except Exception as e:
            logger.error('Error reloading model: {} '.format(e))
    torch.save( { 'validator': validator.state_dict() }, "{}/validator.torch".format( config.neuron.full_path ))

    # --- Run Forever.
    epoch = 0
    global_step = 0
    best_loss = math.inf
    ema_score_decay = 0.995
    ema_scores = torch.nn.Parameter(torch.zeros_like(validator.peer_weights, device = device) * (1 / metagraph.n.item()), requires_grad = False)

    while True:
        # --- Sync + reshape.      
        metagraph.sync().save()
        chain_growth = max(0, metagraph.n.item() - torch.numel( validator.peer_weights ))
        validator.peer_weights = torch.nn.Parameter(torch.cat([validator.peer_weights, torch.ones([chain_growth], dtype=torch.float32, requires_grad=True, device = device)]))
        ema_scores = torch.nn.Parameter(torch.cat([ema_scores, torch.zeros([chain_growth], dtype=torch.float32, requires_grad=False, device = device)]))

        # --- Run epoch.
        start_block = subtensor.get_current_block() + 1
        end_block = start_block + config.neuron.blocks_per_epoch
        blocks = [ block for block in range(start_block, end_block) ]
        progress = qqdm( blocks, total=len(blocks), desc=format_str('white', f'Epoch'))
        progress.set_bar = partial(progress.set_bar,  element='#')

        # --- Reset the epoch logs
        total_epoch_score = torch.zeros(metagraph.n.item(), device = device)
        total_epoch_loss = 0
        batch_count = 0
        
        for block in progress:
            
            # --- Training step.
            current_block = subtensor.get_current_block()
            while block >= current_block:
                loss, _ = validator( next( dataset ) )
                val_score = validator.scores()
                scores = torch.nn.functional.normalize ( torch.relu( val_score ), p=1, dim = 0 )
                loss.backward()
                clip_grad_norm_(validator.parameters(), config.neuron.clip_gradients)
                optimizer.step()
                optimizer.zero_grad() 
                global_step += 1
                batch_count += 1
                total_epoch_score += scores.detach()
                total_epoch_loss += loss.item()
                ema_scores = ema_score_decay * ema_scores + (1 - ema_score_decay) * scores.detach()
                current_block = subtensor.get_current_block()

            # --- Step logs.
            info = {
                'Step': colored('{}'.format(global_step), 'red'),
                'Epoch': colored('{}'.format(epoch), 'yellow'),
                'Best-loss': colored('{:.4f}'.format(best_loss), 'green'),            
                'Loss': colored('{:.4f}'.format(loss.item()), 'blue'),            
                'nPeers': colored(metagraph.n.item(), 'red'),
                'Stake(\u03C4)': colored('{:.3f}'.format(metagraph.S[uid].item()), 'yellow'),
                'Rank(\u03C4)': colored('{:.3f}'.format(metagraph.R[uid].item()), 'green'),
                'Incentive(\u03C4/block)': colored('{:.6f}'.format(metagraph.I[uid].item()), 'blue'),
                'Dividends': colored('{:.4f}'.format(metagraph.D[ uid ].item()), 'red'),
                'Current Block': colored('{}'.format(block), 'yellow')
            }
            
            topk_scores, topk_idx = bittensor.unbiased_topk(ema_scores, 5, dim=0)
            for idx, ema_score in zip(topk_idx, topk_scores) :
                color =  'green' if scores[idx] - ema_score > 0 else 'red'
                info[f'uid_{idx.item()}'] = colored('{:.4f}'.format(ema_score), color) 
            
            progress.set_infos( info )
        
        # --- End of epoch
        inactive_uids = torch.where(metagraph.active == 0)[0]
        ema_scores[inactive_uids] = 0
        # --- Set mechanism weights.
        topk_scores, topk_uids = bittensor.unbiased_topk( ema_scores, k = min(config.neuron.n_topk_peer_weights, metagraph.n.item())  )
        subtensor.set_weights(
<<<<<<< HEAD
            timeout=10,
=======
>>>>>>> 0a7dd2a6
            uids = topk_uids.detach().to('cpu'),
            weights = topk_scores.detach().to('cpu'),
            wallet = wallet,
        )

        # --- Log.
        epoch_loss = total_epoch_loss / batch_count
        epoch_score = total_epoch_score / batch_count
    
        # Push to wandb.
        if config.wandb.api_key != 'default':
            wandb_data = {
                'stake': metagraph.S[ uid ].item(),
                'dividends': metagraph.D[ uid ].item(),
                'epoch_loss': epoch_loss
            } 
            df = pandas.concat( [
                bittensor.utils.indexed_values_to_dataframe( prefix = 'fisher_ema_score', index = topk_uids, values = ema_scores ),
                bittensor.utils.indexed_values_to_dataframe( prefix = 'peer_weight', index = topk_uids, values = validator.peer_weights ),
                dendrite.to_dataframe( metagraph = metagraph )
            ], axis = 1)
            df['uid'] = df.index
            wandb_data_dend = dendrite.to_wandb()
            wandb.log( { **wandb_data, **wandb_data_dend }, step = current_block)
            wandb.log( { 'stats': wandb.Table( dataframe = df ) }, step = current_block)

        # --- Save.
        if best_loss > epoch_loss : 
            best_loss = epoch_loss
            torch.save( { 'validator': validator.state_dict() }, "{}/validator.torch".format( config.neuron.full_path ))
        epoch += 1
<|MERGE_RESOLUTION|>--- conflicted
+++ resolved
@@ -132,10 +132,6 @@
         # --- Set mechanism weights.
         topk_scores, topk_uids = bittensor.unbiased_topk( ema_scores, k = min(config.neuron.n_topk_peer_weights, metagraph.n.item())  )
         subtensor.set_weights(
-<<<<<<< HEAD
-            timeout=10,
-=======
->>>>>>> 0a7dd2a6
             uids = topk_uids.detach().to('cpu'),
             weights = topk_scores.detach().to('cpu'),
             wallet = wallet,
