--- conflicted
+++ resolved
@@ -88,7 +88,6 @@
     def add_args( cls, parser: argparse.ArgumentParser ):
         r""" Fills a argparse object with defauls from the command line.
         """
-<<<<<<< HEAD
         try:
             # ---- Add neuron args.
             parser = argparse.ArgumentParser()
@@ -117,33 +116,6 @@
         except argparse.ArgumentError:
             # re-parsing arguments.
             pass
-=======
-        # ---- Add neuron args.
-        parser = argparse.ArgumentParser()
-        parser.add_argument('--config', type=str, help='If set, defaults are overridden by passed file.')
-        parser.add_argument('--neuron.learning_rate', type=float, help='Training initial learning rate.', default=1)
-        parser.add_argument('--neuron.learning_rate_chain', type=float, help='Training initial learning rate.', default=1)
-        parser.add_argument('--neuron.weight_decay', type=float, help='nucleus parameter weight decay.', default=0.25)
-        parser.add_argument('--neuron.momentum', type=float, help='optimizer momentum.', default=0.8)
-        parser.add_argument('--neuron.clip_gradients', type=float, help='Implement gradient clipping to avoid exploding loss on smaller architectures.', default=1.0)
-        parser.add_argument('--neuron.n_epochs', type=int, help='Number of training epochs.', default=sys.maxsize )
-        parser.add_argument('--neuron.epoch_length', type=int, help='Iterations of training per epoch', default=100)
-        parser.add_argument('--neuron.batch_size_train', type=int, help='Training batch size.', default=2)
-        parser.add_argument('--neuron.restart_on_failure',  action='store_true', help='''Restart neuron on unknown error.''', default=True)
-        parser.add_argument('--neuron.compute_remote_gradients', action='store_true', help='''Does the neuron compute and return gradients from backward queries.''', default=False)
-        parser.add_argument('--neuron.accumulate_remote_gradients', action='store_true', help='''Does the neuron accumulate remote gradients from backward queries.''', default=False)
-        parser.add_argument('--neuron.n_topk_peer_weights', type=int, help='Maximum number of weights to submit to chain', default=500 )
-        parser.add_argument('--neuron.name', type=str, help='Trials for this neuron go in neuron.root / (wallet_cold - wallet_hot) / neuron.name ', default='template_neuron')
-        parser.add_argument('--neuron.device', type=str, help='neuron default training device cpu/cuda', default=("cuda" if torch.cuda.is_available() else "cpu"))
-        parser.add_argument('--neuron.timeout', type=int, help='Number of seconds to wait for axon request', default=10)
-        parser.add_argument('--neuron.blacklist', type=float, help='Amount of stake (tao) in order not to get blacklisted', default=0)
-        parser.add_argument('--neuron.blacklist_allow_non_registered', action='store_true', help='''If true, black lists non-registered peers''', default=True)
-        parser.add_argument('--neuron.sync_block_time', type=int, help='How often the sync the neuron with metagraph, in terms of block time', default=100)
-        parser.add_argument('--neuron.no_restart', action='store_true', help='If True, train the neuron from the beginning', default=False)
-        parser.add_argument('--neuron.use_wandb', action='store_true', help='''neuron activates its weights and biases powers''', default=False)
-        parser.add_argument('--neuron.use_upnpc', action='store_true', help='''neuron attempts to port forward axon using upnpc.''', default=False)
-
->>>>>>> 9f0e5425
         bittensor.logging.add_args( parser )
         bittensor.wallet.add_args( parser )
         bittensor.subtensor.add_args( parser )
