""" Create and init the GenesisTextDataloader class, which handles dataloading from ipfs
"""

# The MIT License (MIT)
# Copyright © 2021 Yuma Rao

# Permission is hereby granted, free of charge, to any person obtaining a copy of this software and associated
# documentation files (the “Software”), to deal in the Software without restriction, including without limitation
# the rights to use, copy, modify, merge, publish, distribute, sublicense, and/or sell copies of the Software,
# and to permit persons to whom the Software is furnished to do so, subject to the following conditions:

# The above copyright notice and this permission notice shall be included in all copies or substantial portions of
# the Software.

# THE SOFTWARE IS PROVIDED “AS IS”, WITHOUT WARRANTY OF ANY KIND, EXPRESS OR IMPLIED, INCLUDING BUT NOT LIMITED TO
# THE WARRANTIES OF MERCHANTABILITY, FITNESS FOR A PARTICULAR PURPOSE AND NONINFRINGEMENT. IN NO EVENT SHALL
# THE AUTHORS OR COPYRIGHT HOLDERS BE LIABLE FOR ANY CLAIM, DAMAGES OR OTHER LIABILITY, WHETHER IN AN ACTION
# OF CONTRACT, TORT OR OTHERWISE, ARISING FROM, OUT OF OR IN CONNECTION WITH THE SOFTWARE OR THE USE OR OTHER
# DEALINGS IN THE SOFTWARE.

import argparse
import copy
from munch import Munch

import bittensor
from . import dataloader_impl

class dataloader:
    """ Create and init the GenesisTextDataloader class, which handles dataloading from ipfs
    """
    def __new__(
            cls,
            config: 'bittensor.config' = None,
            block_size: int = None,
            batch_size: int = None,
            max_corpus_size:int = None,
            num_workers: int = None,
            dataset: str=None
        ):
        if config == None: 
            config = dataloader.config()
        config = copy.deepcopy( config )
        config.dataloader.block_size = block_size if block_size != None else config.dataloader.block_size
        config.dataloader.batch_size = batch_size if batch_size != None else config.dataloader.batch_size
        config.dataloader.max_corpus_size = max_corpus_size if max_corpus_size != None else config.dataloader.max_corpus_size
        config.dataloader.num_workers = num_workers if num_workers != None else config.dataloader.num_workers
        config.dataloader.dataset = dataset if dataset != None else config.dataloader.dataset
        dataloader.check_config( config )
        return dataloader_impl.GenesisTextDataloader(
            block_size = config.dataloader.block_size,
            batch_size = config.dataloader.batch_size,
            max_corpus_size = config.dataloader.max_corpus_size,
            num_workers = config.dataloader.num_workers,
            dataset = config.dataloader.dataset,
            data_dir = config.dataloader.data_dir
        )

    @classmethod
    def config(cls) -> 'bittensor.Config':
        """ Get config from the argument parser 
            Return: bittensor.config object
        """
        parser = argparse.ArgumentParser()
        dataloader.add_args( parser )
        return bittensor.config( parser )

    @classmethod
    def add_args(cls, parser: argparse.ArgumentParser ):
        """ Accept specific arguments from parser
        """
        try:
            parser.add_argument('--dataloader.batch_size', default=10, type=int, help='Batch size.')
            parser.add_argument('--dataloader.block_size', default=20, type=int, help='Number of text items to pull for each example..')
<<<<<<< HEAD
            parser.add_argument('--dataloader.max_corpus_size', default=1e+4, type=int, help='Maximum amount of data to download from IPFS into memory for training.')
=======
            parser.add_argument('--dataloader.max_corpus_size', default=1e+3, type=int, help='Maximum amount of data to download from IPFS into memory for training.')
>>>>>>> 4905b439
            parser.add_argument('--dataloader.num_workers', default=0, type=int, help='Number of workers for data loader.')
            parser.add_argument('--dataloader.dataset', default='train', type=str, help='Which datasets to use (genesis or wikitext)).')
            parser.add_argument('--dataloader.data_dir', default='~/.bittensor/data/', type=str, help='Where to save and load the data.')
        except argparse.ArgumentError:
            # re-parsing arguments.
            pass


    @classmethod
    def check_config( cls, config: 'bittensor.Config' ):
        """ Check config for batch size, block size, corpus size, num_workers and dataset
        """
        assert config.dataloader.batch_size > 0, 'Batch size must be larger than 0'
        assert config.dataloader.block_size > 0, 'Block size must be larger than 0'
        assert config.dataloader.max_corpus_size > 0, 'max_corpus_size must be larger than 0'
        assert config.dataloader.num_workers >= 0, 'num_workers must be equal to or larger than 0'
        assert config.dataloader.dataset in ['train','test','validation'], 'dataset must be one of the following choices: genesis, wikitext, test, or validation'<|MERGE_RESOLUTION|>--- conflicted
+++ resolved
@@ -71,11 +71,7 @@
         try:
             parser.add_argument('--dataloader.batch_size', default=10, type=int, help='Batch size.')
             parser.add_argument('--dataloader.block_size', default=20, type=int, help='Number of text items to pull for each example..')
-<<<<<<< HEAD
-            parser.add_argument('--dataloader.max_corpus_size', default=1e+4, type=int, help='Maximum amount of data to download from IPFS into memory for training.')
-=======
             parser.add_argument('--dataloader.max_corpus_size', default=1e+3, type=int, help='Maximum amount of data to download from IPFS into memory for training.')
->>>>>>> 4905b439
             parser.add_argument('--dataloader.num_workers', default=0, type=int, help='Number of workers for data loader.')
             parser.add_argument('--dataloader.dataset', default='train', type=str, help='Which datasets to use (genesis or wikitext)).')
             parser.add_argument('--dataloader.data_dir', default='~/.bittensor/data/', type=str, help='Where to save and load the data.')
