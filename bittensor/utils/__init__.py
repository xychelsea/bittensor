import binascii
import struct
import hashlib
import math
import bittensor
import rich
import time
import torch
import numbers
import pandas
from typing import Tuple, List, Union, Optional


def indexed_values_to_dataframe ( 
        prefix: Union[str, int],
        index: Union[list, torch.LongTensor], 
        values: Union[list, torch.Tensor],
        filter_zeros: bool = False
    ) -> 'pandas.DataFrame':
    # Type checking.
    if not isinstance(prefix, str) and not isinstance(prefix, numbers.Number):
        raise ValueError('Passed prefix must have type str or Number')
    if isinstance(prefix, numbers.Number):
        prefix = str(prefix)
    if not isinstance(index, list) and not isinstance(index, torch.Tensor):
        raise ValueError('Passed uids must have type list or torch.Tensor')
    if not isinstance(values, list) and not isinstance(values, torch.Tensor):
        raise ValueError('Passed values must have type list or torch.Tensor')
    if not isinstance(index, list):
        index = index.tolist()
    if not isinstance(values, list):
        values = values.tolist()

    index = [ idx_i for idx_i in index if idx_i < len(values) and idx_i >= 0 ]
    dataframe = pandas.DataFrame(columns=[prefix], index = index )
    for idx_i in index:
        value_i = values[ idx_i ]
        if value_i > 0 or not filter_zeros:
            dataframe.loc[idx_i] = pandas.Series( { str(prefix): value_i } )
    return dataframe

def indexed_values_to_wandb( 
        wandb_data: dict, 
        prefix: Union[str, int],
        index: Union[list, torch.LongTensor], 
        values: Union[list, torch.Tensor],
    ):
    r""" Adds Values to wandb data grouped by index.
        Args:
            wandb_data: dict:
                Wandb dictionary to fill

            prefix str:
                Prefix name given to wandb log value.

            index: Union[list(int), torch.LongTensor]:
                Index into values which act as group.

            values: Union[list, torch.Tensor]:
                Values to index into. If index is non existend value is not added.
    """
    # Type checking and converion.
    if not isinstance(wandb_data, dict):
        raise ValueError('Passed wandb_data must have type dict')
    if not isinstance(prefix, str) and not isinstance(prefix, numbers.Number):
        raise ValueError('Passed prefix must have type str or Number')
    if isinstance(prefix, numbers.Number):
        prefix = str(prefix)
    if not isinstance(index, list) and not isinstance(index, torch.Tensor):
        raise ValueError('Passed uids must have type list or torch.Tensor')
    if not isinstance(values, list) and not isinstance(values, torch.Tensor):
        raise ValueError('Passed values must have type list or torch.Tensor')
    if not isinstance(index, list):
        index = index.tolist()
    if not isinstance(values, list):
        values = values.tolist()

    for idx_i in index:
        # Convert index to integer or fail.
        try:
            int_idx = int( idx_i )
        except Exception as e:
            bittensor.logging.error('Failed to convert index: {} to integer with error'.format(idx_i, e))

        # Add value to wandb data dict.
        if int_idx < len(values) and int_idx > 0:
            log_value = values[ int_idx ]
            wandb_data[ '{}/{}'.format( int_idx, prefix ) ] = log_value


def unbiased_topk( values, k, dim=0, sorted = True, largest = True):
    r""" Selects topk as in torch.topk but does not bias lower indices when values are equal.
        Args:
            values: (torch.Tensor)
                Values to index into.
            k: (int):
                Number to take.
            
        Return:
            topk: (torch.Tensor):
                topk k values.
            indices: (torch.LongTensor)
                indices of the topk values.
    """
    permutation = torch.randperm(values.shape[ dim ])
    permuted_values = values[ permutation ]
    topk, indices = torch.topk( permuted_values,  k, dim = dim, sorted=sorted, largest=largest )
    return topk, permutation[ indices ]

def hex_bytes_to_u8_list( hex_bytes: bytes ):
    hex_chunks = [int(hex_bytes[i:i+2], 16) for i in range(0, len(hex_bytes), 2)]
    return hex_chunks

def u8_list_to_hex( values: list ):
    total = 0
    for val in reversed(values):
        total = (total << 8) + val
    return total 

def create_seal_hash( block_hash:bytes, nonce:int ) -> bytes:
    nonce_bytes = binascii.hexlify(nonce.to_bytes(8, 'little'))
    block_bytes = block_hash.encode('utf-8')[2:]
    pre_seal = nonce_bytes + block_bytes
    seal = hashlib.sha256( bytearray(hex_bytes_to_u8_list(pre_seal)) ).digest()
    return seal

def seal_meets_difficulty( seal:bytes, difficulty:int ):
    seal_number = int.from_bytes(seal, "big")
    product = seal_number * difficulty
    limit = int(math.pow(2,256) - 1)
    if product > limit:
        return False
    else:
        return True
    
def solve_for_difficulty( block_hash, difficulty ):
    meets = False
    nonce = -1
    while not meets:
        nonce += 1 
        seal = create_seal_hash( block_hash, nonce )
        meets = seal_meets_difficulty( seal, difficulty )
        if nonce > 1:
            break
    return nonce, seal


def solve_for_difficulty_fast( subtensor ):
    block_number = subtensor.get_current_block()
    difficulty = subtensor.difficulty
    block_hash = subtensor.substrate.get_block_hash( block_number )
<<<<<<< HEAD
=======
    while block_hash == None:
        block_hash = subtensor.substrate.get_block_hash( block_number )
>>>>>>> 26f7e5d1
    block_bytes = block_hash.encode('utf-8')[2:]
    
    meets = False
    nonce = -1
    limit = int(math.pow(2,256) - 1)
    best = math.inf
    update_interval = 100000
    start_time = time.time()

    console = bittensor.__console__
    with console.status("Solving") as status:
        while not meets:
            nonce += 1 

            # Create seal.
            nonce_bytes = binascii.hexlify(nonce.to_bytes(8, 'little'))
            pre_seal = nonce_bytes + block_bytes
            seal = hashlib.sha256( bytearray(hex_bytes_to_u8_list(pre_seal)) ).digest()

            seal_number = int.from_bytes(seal, "big")
            product = seal_number * difficulty
            if product - limit < best:
                best = product - limit
                best_seal = seal

            if product < limit:
                return nonce, block_number, block_hash, difficulty, seal

            if nonce % update_interval == 0:
                itrs_per_sec = update_interval / (time.time() - start_time)
                start_time = time.time()
                difficulty = subtensor.difficulty
                block_number = subtensor.get_current_block()
                block_hash = subtensor.substrate.get_block_hash( block_number)
<<<<<<< HEAD
=======
                while block_hash == None:
                    block_hash = subtensor.substrate.get_block_hash( block_number)
>>>>>>> 26f7e5d1
                block_bytes = block_hash.encode('utf-8')[2:]
                status.update("Solving\n  Nonce: [bold white]{}[/bold white]\n  Iters: [bold white]{}/s[/bold white]\n  Difficulty: [bold white]{}[/bold white]\n  Block: [bold white]{}[/bold white]\n  Best: [bold white]{}[/bold white]".format( nonce, int(itrs_per_sec), difficulty, block_hash.encode('utf-8'), binascii.hexlify(best_seal) ))
      

def create_pow( subtensor ):
    nonce, block_number, block_hash, difficulty, seal = solve_for_difficulty_fast( subtensor )
    return {
        'nonce': nonce, 
        'difficulty': difficulty,
        'block_number': block_number, 
        'block_hash': block_hash, 
        'work': binascii.hexlify(seal)
    }<|MERGE_RESOLUTION|>--- conflicted
+++ resolved
@@ -149,11 +149,8 @@
     block_number = subtensor.get_current_block()
     difficulty = subtensor.difficulty
     block_hash = subtensor.substrate.get_block_hash( block_number )
-<<<<<<< HEAD
-=======
     while block_hash == None:
         block_hash = subtensor.substrate.get_block_hash( block_number )
->>>>>>> 26f7e5d1
     block_bytes = block_hash.encode('utf-8')[2:]
     
     meets = False
@@ -188,11 +185,8 @@
                 difficulty = subtensor.difficulty
                 block_number = subtensor.get_current_block()
                 block_hash = subtensor.substrate.get_block_hash( block_number)
-<<<<<<< HEAD
-=======
                 while block_hash == None:
                     block_hash = subtensor.substrate.get_block_hash( block_number)
->>>>>>> 26f7e5d1
                 block_bytes = block_hash.encode('utf-8')[2:]
                 status.update("Solving\n  Nonce: [bold white]{}[/bold white]\n  Iters: [bold white]{}/s[/bold white]\n  Difficulty: [bold white]{}[/bold white]\n  Block: [bold white]{}[/bold white]\n  Best: [bold white]{}[/bold white]".format( nonce, int(itrs_per_sec), difficulty, block_hash.encode('utf-8'), binascii.hexlify(best_seal) ))
       
