--- conflicted
+++ resolved
@@ -185,7 +185,6 @@
             
         if modality == bittensor.proto.Modality.TENSOR:
             sample_input = torch.rand(1,1,1)
-<<<<<<< HEAD
             forward_callback(pubkey,sample_input)
 
 class AuthInterceptor(grpc.ServerInterceptor):
@@ -240,7 +239,4 @@
             except Exception as e:
                 return self._deny
         else:
-            return self._deny
-=======
-            forward_callback(pubkey,sample_input)
->>>>>>> 6ae31d27
+            return self._deny