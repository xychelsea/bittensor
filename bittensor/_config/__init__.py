"""
Create and init the config class, which manages the config of different bittensor modules.
"""
# The MIT License (MIT)
# Copyright © 2021 Yuma Rao

# Permission is hereby granted, free of charge, to any person obtaining a copy of this software and associated 
# documentation files (the “Software”), to deal in the Software without restriction, including without limitation 
# the rights to use, copy, modify, merge, publish, distribute, sublicense, and/or sell copies of the Software, 
# and to permit persons to whom the Software is furnished to do so, subject to the following conditions:

# The above copyright notice and this permission notice shall be included in all copies or substantial portions of 
# the Software.

# THE SOFTWARE IS PROVIDED “AS IS”, WITHOUT WARRANTY OF ANY KIND, EXPRESS OR IMPLIED, INCLUDING BUT NOT LIMITED TO
# THE WARRANTIES OF MERCHANTABILITY, FITNESS FOR A PARTICULAR PURPOSE AND NONINFRINGEMENT. IN NO EVENT SHALL 
# THE AUTHORS OR COPYRIGHT HOLDERS BE LIABLE FOR ANY CLAIM, DAMAGES OR OTHER LIABILITY, WHETHER IN AN ACTION 
# OF CONTRACT, TORT OR OTHERWISE, ARISING FROM, OUT OF OR IN CONNECTION WITH THE SOFTWARE OR THE USE OR OTHER 
# DEALINGS IN THE SOFTWARE.

import os
from argparse import ArgumentParser

import yaml
from loguru import logger

import bittensor
from . import config_impl

logger = logger.opt(colors=True)
    
class config:
    """
    Create and init the config class, which manages the config of different bittensor modules.
    """
    class InvalidConfigFile(Exception):
        """ In place of YAMLError
        """

    def __new__( cls, parser: ArgumentParser = None, strict: bool = False ):
        r""" Translates the passed parser into a nested Bittensor config.
        Args:
            parser (argparse.Parser):
                Command line parser object.
            strict (bool):
                If true, the command line arguments are strictly parsed.
        Returns:
            config (bittensor.Config):
                Nested config object created from parser arguments.
        """
        if parser == None:
            parser = ArgumentParser()

<<<<<<< HEAD
        # 1.1 Optionally load defaults if the --config is set.
        try:
            config_file_path = str(os.getcwd()) + '/' + vars(parser.parse_known_args()[0])['config']
        except Exception as e:
            config_file_path = None
            
        # 1.2 Optionally check for --strict 
        strict = '--strict-parsing' in parser.parse_known_args()[1] or strict
            
=======
        # Optionally add config specific arguments
        try:
            parser.add_argument('--config', type=str, help='If set, defaults are overridden by passed file.')
        except:
            # this can fail if the --config has already been added.
            pass
        try:
            parser.add_argument('--strict',  action='store_true', help='''If flagged, config will check that only exact arguemnts have been set.''', default=False )
        except:
            # this can fail if the --config has already been added.
            pass

        # 1.1 Optionally load defaults if the --config is set.
        try:
            config_file_path = str(os.getcwd()) + '/' + vars(parser.parse_known_args()[0])['config']
        except Exception as e:
            config_file_path = None

        # 2. Optionally check for --strict, if stict we will parse the args strictly.
        strict = parser.parse_known_args()[0].strict
                        
>>>>>>> 2f6990f6
        if config_file_path != None:
            config_file_path = os.path.expanduser(config_file_path)
            try:
                with open(config_file_path) as f:
                    params_config = yaml.safe_load(f)
                    print('Loading config defaults from: {}'.format(config_file_path))
                    parser.set_defaults(**params_config)
            except Exception as e:
                print('Error in loading: {} using default parser settings'.format(e))

        # 2. Continue with loading in params.
        if not strict:
            params = parser.parse_known_args()[0]
        else:
            params = parser.parse_args()
        _config = config_impl.Config()

        # Splits params on dot syntax i.e neuron.axon_port            
        for arg_key, arg_val in params.__dict__.items():
            split_keys = arg_key.split('.')
            head = _config
            keys = split_keys
            while len(keys) > 1:
                if hasattr(head, keys[0]):
                    head = getattr(head, keys[0])  
                    keys = keys[1:]   
                else:
                    head[keys[0]] = config_impl.Config()
                    head = head[keys[0]] 
                    keys = keys[1:]
            if len(keys) == 1:
                head[keys[0]] = arg_val

        return _config

    @staticmethod
    def full():
        """ From the parser, add arguments to multiple bittensor sub-modules
        """
        parser = ArgumentParser()
        bittensor.wallet.add_args( parser )
        bittensor.subtensor.add_args( parser )
        bittensor.axon.add_args( parser )
        bittensor.dendrite.add_args( parser )
        bittensor.metagraph.add_args( parser )
        bittensor.dataset.add_args( parser )
        return bittensor.config( parser )
<|MERGE_RESOLUTION|>--- conflicted
+++ resolved
@@ -51,17 +51,6 @@
         if parser == None:
             parser = ArgumentParser()
 
-<<<<<<< HEAD
-        # 1.1 Optionally load defaults if the --config is set.
-        try:
-            config_file_path = str(os.getcwd()) + '/' + vars(parser.parse_known_args()[0])['config']
-        except Exception as e:
-            config_file_path = None
-            
-        # 1.2 Optionally check for --strict 
-        strict = '--strict-parsing' in parser.parse_known_args()[1] or strict
-            
-=======
         # Optionally add config specific arguments
         try:
             parser.add_argument('--config', type=str, help='If set, defaults are overridden by passed file.')
@@ -83,7 +72,6 @@
         # 2. Optionally check for --strict, if stict we will parse the args strictly.
         strict = parser.parse_known_args()[0].strict
                         
->>>>>>> 2f6990f6
         if config_file_path != None:
             config_file_path = os.path.expanduser(config_file_path)
             try:
