# The MIT License (MIT)
# Copyright © 2021 Yuma Rao

# Permission is hereby granted, free of charge, to any person obtaining a copy of this software and associated 
# documentation files (the “Software”), to deal in the Software without restriction, including without limitation 
# the rights to use, copy, modify, merge, publish, distribute, sublicense, and/or sell copies of the Software, 
# and to permit persons to whom the Software is furnished to do so, subject to the following conditions:

# The above copyright notice and this permission notice shall be included in all copies or substantial portions of 
# the Software.

# THE SOFTWARE IS PROVIDED “AS IS”, WITHOUT WARRANTY OF ANY KIND, EXPRESS OR IMPLIED, INCLUDING BUT NOT LIMITED TO
# THE WARRANTIES OF MERCHANTABILITY, FITNESS FOR A PARTICULAR PURPOSE AND NONINFRINGEMENT. IN NO EVENT SHALL 
# THE AUTHORS OR COPYRIGHT HOLDERS BE LIABLE FOR ANY CLAIM, DAMAGES OR OTHER LIABILITY, WHETHER IN AN ACTION 
# OF CONTRACT, TORT OR OTHERWISE, ARISING FROM, OUT OF OR IN CONNECTION WITH THE SOFTWARE OR THE USE OR OTHER 
# DEALINGS IN THE SOFTWARE.

from rich.console import Console

# Bittensor code and protocol version.
__version__ = '2.0.4'
version_split = __version__.split(".")
__version_as_int__ = (100 * int(version_split[0])) + (10 * int(version_split[1])) + (1 * int(version_split[2]))

# Rich console.
__console__ = Console()
__use_console__ = True
def turn_console_off():
    from io import StringIO
    __use_console__ = False
    __console__ = Console(file=StringIO(), stderr=False)



# Vocabulary dimension.
#__vocab_size__ = len( tokenizer ) + len( tokenizer.additional_special_tokens) + 100 # Plus 100 for eventual token size increase.
__vocab_size__ = 50378

# Tensor dimension.
# NOTE (const): if/when this increases peers must be responsible for trimming or expanding output to this size.
__network_dim__ = 1024 # All network responses have shape = [ __batch_size__, __sequence_dim__, __network_dim__ ]

# Substrate chain block time (seconds).
__blocktime__ = 12

<<<<<<< HEAD
# Pip address for versioning
__pipaddress__ = 'https://pypi.org/pypi/bittensor/json'
=======
# Substrate ss58_format
__ss58_format__ = 42
>>>>>>> f6488e9c

__networks__ = [ 'local', 'nobunaga', 'nakamoto']

__datasets__ = ['ArXiv', 'BookCorpus2', 'Books3', 'DMMathematics', 'EnronEmails', 'EuroParl', 'Gutenberg_PG', 'HackerNews', 'NIHExPorter', 'OpenSubtitles', 'PhilPapers', 'UbuntuIRC', 'YoutubeSubtitles']

__nakamoto_entrypoints__ = [
    "AtreusLB-2c6154f73e6429a9.elb.us-east-2.amazonaws.com:9944"
]

__nobunaga_entrypoints__ = [
    'staging.nobunaga.opentensor.ai:9944'
]

__local_entrypoints__ = [
    '127.0.0.1:9944'
]

# Avoid collisions with other processes
from .utils.test_utils import get_random_unused_port
mock_subtensor_port = get_random_unused_port()
__mock_entrypoints__ = [
    f"localhost:{mock_subtensor_port}"
]


# ---- Config ----
from bittensor._config import config as config

# ---- LOGGING ----
from bittensor._logging import logging as logging

# ---- Protos ----
import bittensor._proto.bittensor_pb2 as proto
import bittensor._proto.bittensor_pb2_grpc as grpc

# ---- Neurons ----
import bittensor._neuron as neurons

# ---- Utils ----
from bittensor.utils import unbiased_topk as unbiased_topk

# ---- Factories -----
from bittensor.utils.balance import Balance as Balance
from bittensor._cli import cli as cli
from bittensor._axon import axon as axon
from bittensor._wallet import wallet as wallet
from bittensor._keyfile import keyfile as keyfile
from bittensor._receptor import receptor as receptor
from bittensor._endpoint import endpoint as endpoint
from bittensor._dendrite import dendrite as dendrite
from bittensor._metagraph import metagraph as metagraph
from bittensor._subtensor import subtensor as subtensor
from bittensor._tokenizer import tokenizer as tokenizer
from bittensor._serializer import serializer as serializer
from bittensor._dataset import dataset as dataset
from bittensor._receptor import receptor_pool as receptor_pool
from bittensor._wandb import wandb as wandb
from bittensor._threadpool import prioritythreadpool as prioritythreadpool

# ---- Classes -----
from bittensor._cli.cli_impl import CLI as CLI
from bittensor._axon.axon_impl import Axon as Axon
from bittensor._config.config_impl import Config as Config
from bittensor._wallet.wallet_impl import Wallet as Wallet
from bittensor._keyfile.keyfile_impl import Keyfile as Keyfile
from bittensor._receptor.receptor_impl import Receptor as Receptor
from bittensor._endpoint.endpoint_impl import Endpoint as Endpoint
from bittensor._dendrite.dendrite_impl import Dendrite as Dendrite
from bittensor._metagraph.metagraph_impl import Metagraph as Metagraph
from bittensor._subtensor.subtensor_impl import Subtensor as Subtensor
from bittensor._serializer.serializer_impl import Serializer as Serializer
from bittensor._dataset.dataset_impl import Dataset as Dataset
from bittensor._receptor.receptor_pool_impl import ReceptorPool as ReceptorPool
from bittensor._threadpool.priority_thread_pool_impl import PriorityThreadPoolExecutor as PriorityThreadPoolExecutor
from bittensor._ipfs.ipfs_impl import Ipfs

# DEFAULTS
defaults = Config()
subtensor.add_defaults( defaults )
dendrite.add_defaults( defaults )
axon.add_defaults( defaults )
wallet.add_defaults( defaults )
dataset.add_defaults( defaults )
wandb.add_defaults( defaults )
logging.add_defaults( defaults )

from substrateinterface import Keypair as Keypair<|MERGE_RESOLUTION|>--- conflicted
+++ resolved
@@ -43,13 +43,11 @@
 # Substrate chain block time (seconds).
 __blocktime__ = 12
 
-<<<<<<< HEAD
 # Pip address for versioning
 __pipaddress__ = 'https://pypi.org/pypi/bittensor/json'
-=======
+
 # Substrate ss58_format
 __ss58_format__ = 42
->>>>>>> f6488e9c
 
 __networks__ = [ 'local', 'nobunaga', 'nakamoto']
 
