# The MIT License (MIT)
# Copyright © 2021 Yuma Rao

# Permission is hereby granted, free of charge, to any person obtaining a copy of this software and associated 
# documentation files (the “Software”), to deal in the Software without restriction, including without limitation 
# the rights to use, copy, modify, merge, publish, distribute, sublicense, and/or sell copies of the Software, 
# and to permit persons to whom the Software is furnished to do so, subject to the following conditions:

# The above copyright notice and this permission notice shall be included in all copies or substantial portions of 
# the Software.

# THE SOFTWARE IS PROVIDED “AS IS”, WITHOUT WARRANTY OF ANY KIND, EXPRESS OR IMPLIED, INCLUDING BUT NOT LIMITED TO
# THE WARRANTIES OF MERCHANTABILITY, FITNESS FOR A PARTICULAR PURPOSE AND NONINFRINGEMENT. IN NO EVENT SHALL 
# THE AUTHORS OR COPYRIGHT HOLDERS BE LIABLE FOR ANY CLAIM, DAMAGES OR OTHER LIABILITY, WHETHER IN AN ACTION 
# OF CONTRACT, TORT OR OTHERWISE, ARISING FROM, OUT OF OR IN CONNECTION WITH THE SOFTWARE OR THE USE OR OTHER 
# DEALINGS IN THE SOFTWARE.
import random
import time
import torch

from typing import List, Tuple

import bittensor
import bittensor.utils.networking as net
import bittensor.utils.weight_utils as weight_utils
from substrateinterface import SubstrateInterface
from substrateinterface.exceptions import SubstrateRequestException
from bittensor.utils.balance import Balance

from loguru import logger
logger = logger.opt(colors=True)

class Subtensor:
    """
    Handles interactions with the subtensor chain.
    """
    def __init__( 
        self, 
        substrate: 'SubstrateInterface',
        network: str,
        chain_endpoint: str
    ):
        r""" Initializes a subtensor chain interface.
            Args:
                substrate (:obj:`SubstrateInterface`, `required`): 
                    substrate websocket client.
                network (default='kusanagi', type=str)
                    The subtensor network flag. The likely choices are:
                            -- kusanagi (test network)
                            -- akatsuki (main network)
                    If this option is set it overloads subtensor.chain_endpoint with 
                    an entry point node from that network.
                chain_endpoint (default=None, type=str)
                    The subtensor endpoint flag. If set, overrides the network argument.
        """
        self.network = network
        self.chain_endpoint = chain_endpoint
        self.substrate = substrate
  
    def endpoint_for_network( 
            self,
            blacklist: List[str] = [] 
        ) -> str:
        r""" Returns a chain endpoint based on self.network.
            Returns None if there are no available endpoints.
        """

        # Chain endpoint overrides the --network flag.
        if self.chain_endpoint != None:
            if self.chain_endpoint in blacklist:
                return None
            else:
                return self.chain_endpoint

        # Else defaults to networks.
        # TODO(const): this should probably make a DNS lookup.
        if self.network == "akatsuki":
            akatsuki_available = [item for item in bittensor.__akatsuki_entrypoints__ if item not in blacklist ]
            if len(akatsuki_available) == 0:
                return None
            return random.choice (akatsuki_available)

        elif self.network == "kusanagi":
            kusanagi_available = [item for item in bittensor.__kusanagi_entrypoints__ if item not in blacklist ]
            if len(kusanagi_available) == 0:
                return None
            return random.choice( kusanagi_available )

        elif self.network == "local":
            local_available = [item for item in bittensor.__local_entrypoints__ if item not in blacklist ]
            if len(local_available) == 0:
                return None
            return random.choice( local_available )
            
        else:
            kusanagi_available = [item for item in bittensor.__kusanagi_entrypoints__ if item not in blacklist ]
            if len(kusanagi_available) == 0:
                return None
            return random.choice( kusanagi_available )


    def connect( self, timeout: int = 10, failure = True ) -> bool:
        start_time = time.time()
        attempted_endpoints = []
        while True:
            def connection_error_message():
                print('''
Check that your internet connection is working and the chain endpoints are available: <blue>{}</blue>
The subtensor.network should likely be one of the following choices:
    -- local - (your locally running node)
    -- kusanagi - (testnet)
    -- akatsuki - (mainnet)
Or you may set the endpoint manually using the --subtensor.chain_endpoint flag 
To run a local node (See: docs/running_a_validator.md) \n
                              '''.format( attempted_endpoints) )

            # ---- Get next endpoint ----
            ws_chain_endpoint = self.endpoint_for_network( blacklist = attempted_endpoints )
            if ws_chain_endpoint == None:
                logger.error("No more endpoints available for subtensor.network: <blue>{}</blue>, attempted: <blue>{}</blue>".format(self.network, attempted_endpoints))
                connection_error_message()
                if failure:
                    logger.critical('Unable to connect to network:<blue>{}</blue>.\nMake sure your internet connection is stable and the network is properly set.'.format(self.network))
                else:
                    return False
            attempted_endpoints.append(ws_chain_endpoint)

            # --- Attempt connection ----
            try:
                with self.substrate as substrate:
                    logger.success("Network:".ljust(20) + "<blue>{}</blue>", self.network)
                    logger.success("Endpoint:".ljust(20) + "<blue>{}</blue>", ws_chain_endpoint)
                    return True
            
            except Exception:
                logger.error( "Error while connecting to network:<blue>{}</blue> at endpoint: <blue>{}</blue>".format(self.network, ws_chain_endpoint))
                connection_error_message()
                if failure:
                    raise RuntimeError('Unable to connect to network:<blue>{}</blue>.\nMake sure your internet connection is stable and the network is properly set.'.format(self.network))
                else:
                    return False

    def _submit_and_check_extrinsic(
            self, 
            extrinsic, 
            wait_for_inclusion:bool = False, 
            wait_for_finalization: bool = False, 
            timeout: int = bittensor.__blocktime__ * 3
        ) -> bool:
        r""" Makes an extrinsic call to the chain, returns true if the extrinsic send was a success.
        If wait_for_inclusion or wait_for_finalization are true, the call will return true iff the 
        extrinsic enters or finalizes in a block.
        Args:
            extrinsic (substrate extrinsic):
                Extrinsic to send to the chain.
            wait_for_inclusion (bool):
                If set, waits for the extrinsic to enter a block before returning true, 
                or returns false if the extrinsic fails to enter the block within the timeout.   
            wait_for_finalization (bool):
                If set, waits for the extrinsic to be finalized on the chain before returning true,
                or returns false if the extrinsic fails to be finalized within the timeout.
            timeout (int):
                Time that this call waits for either finalization of inclusion.
        Returns:
            success (bool):
                flag is true if extrinsic was finalized or uncluded in the block. 
                If we did not wait for finalization / inclusion, the response is true.
        """
        # Send extrinsic
        try:
            with self.substrate as substrate:
                response = substrate.submit_extrinsic( 
                                        extrinsic, 
                                        wait_for_inclusion = wait_for_inclusion,
                                        wait_for_finalization = wait_for_finalization, 
                                )
                
        except SubstrateRequestException as e:
            logger.error('Extrinsic exception with error {}', e)
            return False
        except Exception as e:
            logger.error('Error submitting extrinsic with error {}', e)
            return False

        # Check timeout.
        if response == None:
            logger.error('Error in extrinsic: No response within timeout')
            return False

        # Check result.
        if not wait_for_inclusion and not wait_for_finalization:
            return True
        else:
            if response.is_success:
                return True
            return False

    def is_subscribed(self, wallet: 'bittensor.wallet', ip: str, port: int) -> bool:
        r""" Returns true if the bittensor endpoint is already subscribed with the wallet and metadata.
        Args:
            wallet (bittensor.wallet):
                bittensor wallet object.
            ip (str):
                endpoint host port i.e. 192.122.31.4
            port (int):
                endpoint port number i.e. 9221
        """
        uid = self.get_uid_for_pubkey( wallet.hotkey.public_key )
        if uid != None:
            neuron = self.get_neuron_for_uid( uid )
            if neuron['ip'] == net.ip_to_int(ip) and neuron['port'] == port:
                return True
            else:
                return False
        else:
            return False

    def subscribe(
            self, 
            wallet: 'bittensor.wallet',
            ip: str, 
            port: int, 
            modality: int, 
            wait_for_inclusion: bool = False,
            wait_for_finalization = True,
            timeout: int = 3 * bittensor.__blocktime__,
        ) -> bool:
        r""" Subscribes an bittensor endpoint to the substensor chain.
        Args:
            wallet (bittensor.wallet):
                bittensor wallet object.
            ip (str):
                endpoint host port i.e. 192.122.31.4
            port (int):
                endpoint port number i.e. 9221
            modality (int):
                int encoded endpoint modality i.e 0 for TEXT
            wait_for_inclusion (bool):
                if set, waits for the extrinsic to enter a block before returning true, 
                or returns false if the extrinsic fails to enter the block within the timeout.   
            wait_for_finalization (bool):
                if set, waits for the extrinsic to be finalized on the chain before returning true,
                or returns false if the extrinsic fails to be finalized within the timeout.
            timeout (int):
                time that this call waits for either finalization of inclusion.
        Returns:
            success (bool):
                flag is true if extrinsic was finalized or uncluded in the block. 
                If we did not wait for finalization / inclusion, the response is true.
        """

        if self.is_subscribed( wallet, ip, port ):
            logger.success( "Subscribed with".ljust(20) + '<blue>ip: {}, port: {}, modality: {}, hotkey: {}, coldkey: {}</blue>'.format(ip, port, modality, wallet.hotkey.public_key, wallet.coldkeypub ))
            return True

        ip_as_int  = net.ip_to_int(ip)

        # TODO(const): subscribe with version too.
        params = {
            'ip': ip_as_int,
            'port': port, 
            'ip_type': 4,
            'modality': modality,
            'coldkey': wallet.coldkeypub,
        }
        
        with self.substrate as substrate:
            call = substrate.compose_call(
                call_module='SubtensorModule',
                call_function='subscribe',
                call_params=params
            )
            # TODO (const): hotkey should be an argument here not assumed. Either that or the coldkey pub should also be assumed.
            extrinsic = substrate.create_signed_extrinsic( call = call, keypair = wallet.hotkey)
            result = self._submit_and_check_extrinsic (extrinsic, wait_for_inclusion, wait_for_finalization, timeout)

            if result:
                logger.success( "Subscribed with".ljust(20) + '<blue>ip: {}, port: {}, modality: {}, hotkey: {}, coldkey: {}</blue>'.format(ip, port, modality, wallet.hotkey.public_key, wallet.coldkeypub ))
            else:
                logger.error( "Failed to subscribe")
            return result

    def add_stake(
            self, 
            wallet: 'bittensor.wallet',
            amount: Balance, 
            hotkey_id: int, 
            wait_for_inclusion: bool = False,
            wait_for_finalization: bool = False,
            timeout: int = 3 * bittensor.__blocktime__,
        ) -> bool:
        r""" Adds the specified amount of stake to passed hotkey uid.
        Args:
            wallet (bittensor.wallet):
                bittensor wallet object.
            amount (bittensor.utils.balance.Balance):
                amount to stake as bittensor balance
            hotkey_id (int):
                uid of hotkey to stake into.
            wait_for_inclusion (bool):
                if set, waits for the extrinsic to enter a block before returning true, 
                or returns false if the extrinsic fails to enter the block within the timeout.   
            wait_for_finalization (bool):
                if set, waits for the extrinsic to be finalized on the chain before returning true,
                or returns false if the extrinsic fails to be finalized within the timeout.
            timeout (int):
                time that this call waits for either finalization of inclusion.
        Returns:
            success (bool):
                flag is true if extrinsic was finalized or uncluded in the block. 
                If we did not wait for finalization / inclusion, the response is true.
        """
        
        with self.substrate as substrate:
            call = substrate.compose_call(
                call_module='SubtensorModule',
                call_function='add_stake',
                call_params={
                    'hotkey': hotkey_id,
                    'ammount_staked': amount.rao
                }
            )
            extrinsic = substrate.create_signed_extrinsic( call = call, keypair = wallet.coldkey )
            return self._submit_and_check_extrinsic ( extrinsic, wait_for_inclusion, wait_for_finalization, timeout )

    def transfer(
            self, 
            wallet: 'bittensor.wallet',
            dest:str, 
            amount: Balance, 
            wait_for_inclusion: bool = False,
            wait_for_finalization: bool = False,
            timeout: int = 3 * bittensor.__blocktime__,
        ) -> bool:
        r""" Transfers funds from this wallet to the destination public key address
        Args:
            wallet (bittensor.wallet):
                bittensor wallet object.
            dest (str):
                destination public key address of reciever. 
            amount (bittensor.utils.balance.Balance):
                amount to stake as bittensor balance
            wait_for_inclusion (bool):
                if set, waits for the extrinsic to enter a block before returning true, 
                or returns false if the extrinsic fails to enter the block within the timeout.   
            wait_for_finalization (bool):
                if set, waits for the extrinsic to be finalized on the chain before returning true,
                or returns false if the extrinsic fails to be finalized within the timeout.
            timeout (int):
                time that this call waits for either finalization of inclusion.
        Returns:
            success (bool):
                flag is true if extrinsic was finalized or uncluded in the block. 
                If we did not wait for finalization / inclusion, the response is true.
        """
        
        with self.substrate as substrate:
            call = substrate.compose_call(
                call_module='Balances',
                call_function='transfer',
                call_params={
                    'dest': dest, 
                    'value': amount.rao
                }
            )
            extrinsic = substrate.create_signed_extrinsic( call = call, keypair = wallet.coldkey )
            return self._submit_and_check_extrinsic ( extrinsic, wait_for_inclusion, wait_for_finalization, timeout )

    def unstake(
            self, 
            wallet: 'bittensor.wallet',
            amount: Balance, 
            hotkey_id: int, 
            wait_for_inclusion:bool = False, 
            wait_for_finalization:bool = False,
            timeout: int = 3 * bittensor.__blocktime__,
        ) -> bool:
        r""" Removes stake into the wallet coldkey from the specified hotkey uid.
        Args:
            wallet (bittensor.wallet):
                bittensor wallet object.
            amount (bittensor.utils.balance.Balance):
                amount to stake as bittensor balance
            hotkey_id (int):
                uid of hotkey to unstake from.
            wait_for_inclusion (bool):
                if set, waits for the extrinsic to enter a block before returning true, 
                or returns false if the extrinsic fails to enter the block within the timeout.   
            wait_for_finalization (bool):
                if set, waits for the extrinsic to be finalized on the chain before returning true,
                or returns false if the extrinsic fails to be finalized within the timeout.
            timeout (int):
                time that this call waits for either finalization of inclusion.
        Returns:
            success (bool):
                flag is true if extrinsic was finalized or uncluded in the block. 
                If we did not wait for finalization / inclusion, the response is true.
        """
        with self.substrate as substrate:
            call = substrate.compose_call(
                call_module='SubtensorModule',
                call_function='remove_stake',
                call_params={'ammount_unstaked': amount.rao, 'hotkey': hotkey_id}
            )
            extrinsic = substrate.create_signed_extrinsic( call = call, keypair = wallet.coldkey )
            return self._submit_and_check_extrinsic ( extrinsic, wait_for_inclusion, wait_for_finalization, timeout )

    def set_weights(
            self, 
            wallet: 'bittensor.wallet',
            uids: torch.LongTensor,
            weights: torch.FloatTensor,
            wait_for_inclusion:bool = False,
            wait_for_finalization:bool = False,
            timeout: int = 3 * bittensor.__blocktime__
        ) -> bool:
        r""" Sets the given weights and values on chain for wallet hotkey account.
        Args:
            wallet (bittensor.wallet):
                bittensor wallet object.
            uids (torch.LongTensor):
                uint64 uids of destination neurons.
            weights (torch.FloatTensor):
                weights to set which must floats and correspond to the passed uids.
            wait_for_inclusion (bool):
                if set, waits for the extrinsic to enter a block before returning true,
                or returns false if the extrinsic fails to enter the block within the timeout.
            wait_for_finalization (bool):
                if set, waits for the extrinsic to be finalized on the chain before returning true,
                or returns false if the extrinsic fails to be finalized within the timeout.
            timeout (int):
                time that this call waits for either finalization of inclusion.
        Returns:
            success (bool):
                flag is true if extrinsic was finalized or uncluded in the block.
                If we did not wait for finalization / inclusion, the response is true.
        """
        weight_uids, weight_vals = weight_utils.convert_weights_and_uids_for_emit( uids, weights )
        with self.substrate as substrate:
            call = substrate.compose_call(
                call_module='SubtensorModule',
                call_function='set_weights',
                call_params = {'dests': weight_uids, 'weights': weight_vals}
            )
            extrinsic = substrate.create_signed_extrinsic( call = call, keypair = wallet.hotkey )
            return self._submit_and_check_extrinsic ( extrinsic, wait_for_inclusion, wait_for_finalization, timeout )


    def set_weights_v1_1_0(self,
        wallet: 'bittensor.wallet',
        destinations,
        values,
        transaction_fee,
        wait_for_inclusion: bool = False,
        wait_for_finalization: bool = False,
        timeout: int = 3 * bittensor.__blocktime__
    ) -> bool:
        """ Sets the given weights and values on chain for wallet hotkey account.
        Args:
            wallet (bittensor.wallet):
                bittensor wallet object.
            destinations (List[int]):
                uint64 uids of destination neurons.
            values (List[int]):
                u32 max encoded floating point weights.
            wait_for_inclusion (bool):
                if set, waits for the extrinsic to enter a block before returning true,
                or returns false if the extrinsic fails to enter the block within the timeout.
            wait_for_finalization (bool):
                if set, waits for the extrinsic to be finalized on the chain before returning true,
                or returns false if the extrinsic fails to be finalized within the timeout.
            timeout (int):
                time that this call waits for either finalization of inclusion.
        Returns:
            success (bool):
                flag is true if extrinsic was finalized or uncluded in the block.
                If we did not wait for finalization / inclusion, the response is true.
        """
<<<<<<< HEAD
        loop = asyncio.get_event_loop()
        loop.set_debug(enabled=True)
        return loop.run_until_complete(
            self.async_set_weights_v1_1_0(wallet, destinations, values, transaction_fee, wait_for_inclusion, wait_for_finalization, timeout)
        )

    async def async_set_weights_v1_1_0(
            self,
            wallet: 'bittensor.wallet',
            destinations,
            values,
            transaction_fee,
            wait_for_inclusion:bool = False,
            wait_for_finalization:bool = False,
            timeout: int = 3 * bittensor.__blocktime__
        ) -> bool:
        r""" Sets the given weights and values on chain for wallet hotkey account.
        Args:
            wallet (bittensor.wallet):
                bittensor wallet object.
            destinations (List[int]):
                uint64 uids of destination neurons.
            values (List[int]):
                u32 max encoded floating point weights.
            wait_for_inclusion (bool):
                if set, waits for the extrinsic to enter a block before returning true,
                or returns false if the extrinsic fails to enter the block within the timeout.
            wait_for_finalization (bool):
                if set, waits for the extrinsic to be finalized on the chain before returning true,
                or returns false if the extrinsic fails to be finalized within the timeout.
            timeout (int):
                time that this call waits for either finalization of inclusion.
        Returns:
            success (bool):
                flag is true if extrinsic was finalized or uncluded in the block.
                If we did not wait for finalization / inclusion, the response is true.
        """
        await self.async_check_connection()
        call = await self.substrate.compose_call(
            call_module='SubtensorModule',
            call_function='set_weights',
            call_params = {'dests': destinations, 'weights': values, 'fee': transaction_fee}
        )
        extrinsic = await self.substrate.create_signed_extrinsic( call = call, keypair = wallet.hotkey )
        return await self._submit_and_check_extrinsic ( extrinsic, wait_for_inclusion, wait_for_finalization, timeout )
=======
        with self.substrate as substrate:
            call = substrate.compose_call(
                call_module='SubtensorModule',
                call_function='set_weights',
                call_params = {'dests': destinations, 'weights': values, 'fee': transaction_fee}
            )
            extrinsic = substrate.create_signed_extrinsic( call = call, keypair = wallet.hotkey )
            return self._submit_and_check_extrinsic ( extrinsic, wait_for_inclusion, wait_for_finalization, timeout )

>>>>>>> c19a0c60

    def get_balance(self, address: str) -> Balance:
        r""" Returns the token balance for the passed ss58_address address
        Args:
            address (Substrate address format, default = 42):
                ss58 chain address.
        Return:
            balance (bittensor.utils.balance.Balance):
                account balance
        """
        with self.substrate as substrate:
            result = substrate.get_runtime_state(
                module='System',
                storage_function='Account',
                params=[address],
                block_hash=None
            )
            balance_info = result.get('result')
            if not balance_info:
                return Balance(0)
            balance = balance_info['data']['free']
            return Balance(balance)

    def get_current_block(self) -> int:
        r""" Returns the current block number on the chain.
        Returns:
            block_number (int):
                Current chain blocknumber.
        """
        
        with self.substrate as substrate:
            return substrate.get_block_number(None)

    def get_active(self) -> List[Tuple[str, int]]:
        r""" Returns a list of (public key, uid) pairs one for each active peer on chain.
        Returns:
            active (List[Tuple[str, int]]):
                List of active peers.
        """
        with self.substrate as substrate:
            result =  substrate.iterate_map(
                module='SubtensorModule',
                storage_function='Active',
            )
            return result

    def stake(self) -> List[Tuple[int, int]]:
        r""" Returns a list of (uid, stake) pairs one for each active peer on chain.
        Returns:
            stake (List[Tuple[int, int]]):
                List of stake values.
        """
        loop = asyncio.get_event_loop()
        loop.set_debug(enabled=True)
        return loop.run_until_complete(self.async_get_stake())

    def get_stake(self) -> List[Tuple[int, int]]:
        r""" Returns a list of (uid, stake) pairs one for each active peer on chain.
        Returns:
            stake (List[Tuple[int, int]]):
                List of stake values.
        """
        
        with self.substrate as substrate:
            result = substrate.iterate_map(
                module='SubtensorModule',
                storage_function='Stake',
            )
            return result

    def get_last_emit(self) -> List[Tuple[int, int]]:
        r""" Returns a list of (uid, last emit) pairs for each active peer on chain.
        Returns:
            last_emit (List[Tuple[int, int]]):
                List of last emit values.
        """
        with self.substrate as substrate:
            result = substrate.iterate_map(
                module='SubtensorModule',
                storage_function='LastEmit'
            )
            return result

    def get_weight_vals(self) -> List[Tuple[int, List[int]]]:
        r""" Returns a list of (uid, weight vals) pairs for each active peer on chain.
        Returns:
            weight_vals (List[Tuple[int, List[int]]]):
                List of weight val pairs.
        """
        with self.substrate as substrate:
            result = substrate.iterate_map(
                module='SubtensorModule',
                storage_function='WeightVals'
            )
            return result

    def get_weight_uids(self) -> List[Tuple[int, int]]:
        r""" Returns a list of (uid, weight uids) pairs for each active peer on chain.
        Returns:
            weight_uids (List[Tuple[int, List[int]]]):
                List of weight uid pairs
        """
        with self.substrate as substrate:
            result = substrate.iterate_map(
                module='SubtensorModule',
                storage_function='WeightUids'
            )
            return result

    def neurons(self) -> List[Tuple[int, dict]]: 
        r""" Returns a list of neuron from the chain. 
        Returns:
            neuron (List[Tuple[int, dict]]):
                List of neuron objects.
        """
        with self.substrate as substrate:
            neurons = substrate.iterate_map(
                module='SubtensorModule',
                storage_function='Neurons'
            )
            return neurons

    def get_uid_for_pubkey(self, pubkey = str) -> int: 
        r""" Returns the uid of the peer given passed public key string.
        Args:
            pubkey (str):
                String encoded public key.
        Returns:
            uid (int):
                uid of peer with hotkey equal to passed public key.
        """
        with self.substrate as substrate:
            result = substrate.get_runtime_state(
                module='SubtensorModule',
                storage_function='Active',
                params=[pubkey]
            )
            if result['result'] is None:
                return None
            return int(result['result'])

    def get_neuron_for_uid(self, uid) -> dict:
        r""" Returns the neuron metadata of the peer with the passed uid.
        Args:
            uid (int):
                Uid to query for metadata.
        Returns:
            metadata (Dict):
                Dict in list form containing metadata of associated uid.
        """
        
        with self.substrate as substrate:
            result = substrate.get_runtime_state(
                    module='SubtensorModule',
                    storage_function='Neurons',
                    params=[uid]
            )
            return result['result']

    def get_stake_for_uid(self, uid) -> Balance:
        r""" Returns the staked token amount of the peer with the passed uid.
        Args:
            uid (int):
                Uid to query for metadata.
        Returns:
            stake (int):
                Amount of staked token.
        """
        
        with self.substrate as substrate:
            stake = substrate.get_runtime_state(
                module='SubtensorModule',
                storage_function='Stake',
                params = [uid]
            )
            result = stake['result']
            if not result:
                return Balance(0)
            return Balance(result)

    def weight_uids_for_uid(self, uid) -> List[int]:
        r""" Returns the weight uids of the peer with the passed uid.
        Args:
            uid (int):
                Uid to query for metadata.
        Returns:
            weight_uids (List[int]):
                Weight uids for passed uid.
        """
        with self.substrate as substrate:
            result = substrate.get_runtime_state(
                module='SubtensorModule',
                storage_function='WeightUids',
                params = [uid]
            )
            return result['result']

    def weight_vals_for_uid(self, uid) -> List[int]:
        r""" Returns the weight vals of the peer with the passed uid.
        Args:
            uid (int):
                Uid to query for metadata.
        Returns:
            weight_vals (List[int]):
                Weight vals for passed uid.
        """
        with self.substrate as substrate:
            result = substrate.get_runtime_state(
                module='SubtensorModule',
                storage_function='WeightVals',
                params = [uid]
            )
            return result['result']

    def get_last_emit_data_for_uid(self, uid) -> int:
        r""" Returns the last emit of the peer with the passed uid.
        Args:
            uid (int):
                Uid to query for metadata.
        Returns:
            last_emit (int):
                Last emit block numebr
        """
        with self.substrate as substrate:
            result = substrate.get_runtime_state(
                module='SubtensorModule',
                storage_function='LastEmit',
                params = [uid]
            )
        return result['result']<|MERGE_RESOLUTION|>--- conflicted
+++ resolved
@@ -476,53 +476,6 @@
                 flag is true if extrinsic was finalized or uncluded in the block.
                 If we did not wait for finalization / inclusion, the response is true.
         """
-<<<<<<< HEAD
-        loop = asyncio.get_event_loop()
-        loop.set_debug(enabled=True)
-        return loop.run_until_complete(
-            self.async_set_weights_v1_1_0(wallet, destinations, values, transaction_fee, wait_for_inclusion, wait_for_finalization, timeout)
-        )
-
-    async def async_set_weights_v1_1_0(
-            self,
-            wallet: 'bittensor.wallet',
-            destinations,
-            values,
-            transaction_fee,
-            wait_for_inclusion:bool = False,
-            wait_for_finalization:bool = False,
-            timeout: int = 3 * bittensor.__blocktime__
-        ) -> bool:
-        r""" Sets the given weights and values on chain for wallet hotkey account.
-        Args:
-            wallet (bittensor.wallet):
-                bittensor wallet object.
-            destinations (List[int]):
-                uint64 uids of destination neurons.
-            values (List[int]):
-                u32 max encoded floating point weights.
-            wait_for_inclusion (bool):
-                if set, waits for the extrinsic to enter a block before returning true,
-                or returns false if the extrinsic fails to enter the block within the timeout.
-            wait_for_finalization (bool):
-                if set, waits for the extrinsic to be finalized on the chain before returning true,
-                or returns false if the extrinsic fails to be finalized within the timeout.
-            timeout (int):
-                time that this call waits for either finalization of inclusion.
-        Returns:
-            success (bool):
-                flag is true if extrinsic was finalized or uncluded in the block.
-                If we did not wait for finalization / inclusion, the response is true.
-        """
-        await self.async_check_connection()
-        call = await self.substrate.compose_call(
-            call_module='SubtensorModule',
-            call_function='set_weights',
-            call_params = {'dests': destinations, 'weights': values, 'fee': transaction_fee}
-        )
-        extrinsic = await self.substrate.create_signed_extrinsic( call = call, keypair = wallet.hotkey )
-        return await self._submit_and_check_extrinsic ( extrinsic, wait_for_inclusion, wait_for_finalization, timeout )
-=======
         with self.substrate as substrate:
             call = substrate.compose_call(
                 call_module='SubtensorModule',
@@ -532,7 +485,6 @@
             extrinsic = substrate.create_signed_extrinsic( call = call, keypair = wallet.hotkey )
             return self._submit_and_check_extrinsic ( extrinsic, wait_for_inclusion, wait_for_finalization, timeout )
 
->>>>>>> c19a0c60
 
     def get_balance(self, address: str) -> Balance:
         r""" Returns the token balance for the passed ss58_address address
