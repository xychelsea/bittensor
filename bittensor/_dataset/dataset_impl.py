--- conflicted
+++ resolved
@@ -42,13 +42,8 @@
     def __init__(self):
         
         # Used to retrieve directory contentx
-<<<<<<< HEAD
-        self.cat = 'http://ipfs.opentensor.ai:5001/api/v0/cat' 
-        self.node_get = 'http://ipfs.opentensor.ai:5001/api/v0/object/get'
-=======
         self.cat = 'http://ipfs.opentensor.ai/api/v0/cat' 
         self.node_get = 'http://ipfs.opentensor.ai/api/v0/object/get'
->>>>>>> 374a6b4e
         self.mountain_hash = 'QmSdDg6V9dgpdAFtActs75Qfc36qJtm9y8a7yrQ1rHm7ZX'
         # Used when current corpus has been exhausted
         self.refresh_corpus = False
