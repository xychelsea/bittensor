""" Create and init class dendrite, which quries endpoints with tensors.
"""
# The MIT License (MIT)
# Copyright © 2021 Yuma Rao

# Permission is hereby granted, free of charge, to any person obtaining a copy of this software and associated 
# documentation files (the “Software”), to deal in the Software without restriction, including without limitation 
# the rights to use, copy, modify, merge, publish, distribute, sublicense, and/or sell copies of the Software, 
# and to permit persons to whom the Software is furnished to do so, subject to the following conditions:

# The above copyright notice and this permission notice shall be included in all copies or substantial portions of 
# the Software.

# THE SOFTWARE IS PROVIDED “AS IS”, WITHOUT WARRANTY OF ANY KIND, EXPRESS OR IMPLIED, INCLUDING BUT NOT LIMITED TO
# THE WARRANTIES OF MERCHANTABILITY, FITNESS FOR A PARTICULAR PURPOSE AND NONINFRINGEMENT. IN NO EVENT SHALL 
# THE AUTHORS OR COPYRIGHT HOLDERS BE LIABLE FOR ANY CLAIM, DAMAGES OR OTHER LIABILITY, WHETHER IN AN ACTION 
# OF CONTRACT, TORT OR OTHERWISE, ARISING FROM, OUT OF OR IN CONNECTION WITH THE SOFTWARE OR THE USE OR OTHER 
# DEALINGS IN THE SOFTWARE.
import argparse
import os
import copy
import bittensor
from . import dendrite_impl
from . import dendrite_mock
from .manager_server import ManagerServer
from multiprocessing.managers import BaseManager
from loguru import logger

class dendrite:
    r""" This is the factory class for a bittensor.dendrite(). The dendrite class operates as a normal torch autograd friendly operation
    which accepts a list of bittensor.endpoints and a list of torch tensors. The passed endpoints are queried with the passed inputs and either return
    results or zeros. The operation is fully differentiable with a torch computation graph such that calls to loss.backward() produce Backward calls on
    the passed endpoints.
    """

    def __new__(
            cls, 
            config: 'bittensor.config' = None,
            wallet: 'bittensor.Wallet' = None,
            timeout: int = None,
            requires_grad: bool = None,
            max_worker_threads: int = None,
            max_active_receptors: int = None,
            receptor_pool: 'bittensor.ReceptorPool' = None,
            multiprocess: bool = None,
            compression: str = None,
            _mock:bool=None
        ) -> 'bittensor.Dendrite':
        r""" Creates a new Dendrite object from passed arguments.
            Args:
                config (:obj:`bittensor.Config`, `optional`): 
                    Config namespace object created by calling bittensor.dendrite.config()
                wallet (:obj:`bittensor.Wallet`, `optional`):
                    A bittensor wallet object containing a pair of cryptographic keys, the hot and coldkey, used for signing messages
                    on the wire.
                timeout (:type:`int`, `optional`, default: bittensor.dendrite.config().dendrite.timeout ):
                    Default request timeout.
                requires_grad (:type:`bool`, `optional`, default: bittensor.dendrite.config().dendrite.requires_grad):
                    If true, the dendrite passes gradients on the wire by default.
                max_worker_threads (:type:`int`, `optional`, default: bittensor.dendrite.config().dendrite.max_worker_threads):
                    Maximum number of active client threads. Does not override the
                    optionally passed receptor pool.
                max_active_receptors (:type:`int`, `optional`, default: bittensor.dendrite.config().dendrite.max_active_receptors):
                    Maximum allowed active allocated TCP connections. Does not override the
                    optionally passed receptor pool.
                receptor_pool (:obj:`bittensor.ReceptorPool`, `optional`):
                    A bittensor receptor pool object which maintains a set of connections to other peers in the network and operates as
                    a normal torch.nn.Module. By default this object is created with the dendrite config.
                _mock (:obj:`bool`, `optional`):
                    For testing, if true the dendrite returns mocked outputs.
        """
        if config == None: 
            config = dendrite.config()
        config = copy.deepcopy(config)
        config.dendrite.timeout = timeout if timeout != None else config.dendrite.timeout
        config.dendrite.requires_grad = requires_grad if requires_grad != None else config.dendrite.requires_grad
        config.dendrite.max_worker_threads = max_worker_threads if max_worker_threads != None else config.dendrite.max_worker_threads
        config.dendrite.max_active_receptors = max_active_receptors if max_active_receptors != None else config.dendrite.max_active_receptors
        config.dendrite.multiprocessing = multiprocess if multiprocess != None else config.dendrite.multiprocessing
        config.dendrite.compression = compression if compression != None else config.dendrite.compression
        config.dendrite._mock = _mock if _mock != None else config.dendrite._mock
        dendrite.check_config( config )

        if wallet == None:
            wallet = bittensor.wallet( config = config )
            
        if receptor_pool == None:
            receptor_pool = bittensor.receptor_pool( 
                wallet = wallet,
                max_worker_threads = config.dendrite.max_worker_threads,
                max_active_receptors = config.dendrite.max_active_receptors,
                compression = config.dendrite.compression,
            )
        if config.dendrite._mock:
<<<<<<< HEAD
            return dendrite_impl.DendriteMock ( 
=======
            return dendrite_mock.DendriteMock ( 
>>>>>>> e38ab6fe
                config = config,
                wallet = wallet
            )
        elif config.dendrite.multiprocessing:
<<<<<<< HEAD
=======
            authkey = wallet.hotkey.ss58_address.encode('UTF-8')
>>>>>>> e38ab6fe
            try:
                manager_client = dendrite.manager_connect(authkey = authkey)
                logger.success('Receptor Pool Server Connected')
                
            except:
                dendrite.manager_serve(config, wallet, receptor_pool, authkey = authkey)
                logger.success('Receptor Pool Server Started')
                manager_client = dendrite.manager_connect(authkey = authkey)
                logger.success('Receptor Pool Server Connected')
            
            return dendrite_impl.Dendrite ( 
                config = config,
                wallet = wallet, 
                receptor_pool = manager_client.get_receptorpool(),
                manager = manager_client,
            )
        else:
            return dendrite_impl.Dendrite ( 
                config = config,
                wallet = wallet, 
                receptor_pool = receptor_pool,
            )

    @classmethod   
    def config(cls) -> 'bittensor.Config':
        """ Get config from the argument parser
        """
        parser = argparse.ArgumentParser()
        dendrite.add_args( parser )
        return bittensor.config( parser )

    @classmethod   
    def help(cls):
        """ Print help to stdout
        """
        parser = argparse.ArgumentParser()
        cls.add_args( parser )
        print (cls.__new__.__doc__)
        parser.print_help()

    @classmethod
    def add_args( cls, parser: argparse.ArgumentParser ):
        """ Accept specific arguments from parser
        """
        try:
            parser.add_argument('--dendrite.max_worker_threads', type=int, help='''Max number of concurrent threads used for sending RPC requests.''', default = bittensor.defaults.dendrite.max_worker_threads)
            parser.add_argument('--dendrite.max_active_receptors', type=int, help='''Max number of concurrently active receptors / tcp-connections''',  default = bittensor.defaults.dendrite.max_active_receptors) 
            parser.add_argument('--dendrite.timeout', type=int, help='''Default request timeout.''', default = bittensor.defaults.dendrite.timeout)
            parser.add_argument('--dendrite.requires_grad', action='store_true', help='''If true, the dendrite passes gradients on the wire.''', default = bittensor.defaults.dendrite.requires_grad)
            parser.add_argument('--dendrite.no_requires_grad', dest='dendrite.requires_grad', action='store_false', help='''If set, the dendrite will not passes gradients on the wire.''')
            parser.add_argument('--dendrite.multiprocessing', dest='dendrite.multiprocessing', action='store_true', help='''If set, the dendrite will initialize multiprocessing''', default=bittensor.defaults.dendrite.multiprocessing)
            parser.add_argument('--dendrite.compression', type=str, help='''Which compression algorithm to use for compression (gzip, deflate, NoCompression) ''', default = bittensor.defaults.dendrite.compression)
            parser.add_argument('--dendrite._mock', action='store_true', help='To turn on dendrite mocking for testing purposes.', default=False)
        except argparse.ArgumentError:
            # re-parsing arguments.
            pass
        bittensor.wallet.add_args( parser )

    @classmethod   
    def add_defaults(cls, defaults):
        """ Adds parser defaults to object from enviroment variables.
        """
        defaults.dendrite = bittensor.Config()
        defaults.dendrite.max_worker_threads = os.getenv('BT_DENDRITE_MAX_WORKER_THREADS') if os.getenv('BT_DENDRITE_MAX_WORKER_THREADS') != None else 150
        defaults.dendrite.max_active_receptors = os.getenv('BT_DENDRITE_MAX_ACTIVE_RECEPTORS') if os.getenv('BT_DENDRITE_MAX_ACTIVE_RECEPTORS') != None else 500
        defaults.dendrite.timeout = os.getenv('BT_DENDRITE_TIMEOUT') if os.getenv('BT_DENDRITE_TIMEOUT') != None else bittensor.__blocktime__
        defaults.dendrite.requires_grad = os.getenv('BT_DENDRITE_REQUIRES_GRAD') if os.getenv('BT_DENDRITE_REQUIRES_GRAD') != None else True
        defaults.dendrite.multiprocessing = os.getenv('BT_DENDRITE_multiprocessing') if os.getenv('BT_DENDRITE_multiprocessing') != None else False
        defaults.dendrite.compression = 'NoCompression'


    @classmethod   
    def check_config( cls, config: 'bittensor.Config' ):
        """ Check config for dendrite worker and receptors
        """
        assert config.dendrite
        assert 'timeout' in config.dendrite
        assert 'requires_grad' in config.dendrite
        assert config.dendrite.max_worker_threads > 0, 'max_worker_threads must be larger than 0'
        assert config.dendrite.max_active_receptors > 0, 'max_active_receptors must be larger than 0'
        bittensor.wallet.check_config( config )

    @classmethod
    def manager_connect(cls, authkey = b'abracadabra'):
        r"""Creates a custom manager class and connects it to the local server.
        """
        BaseManager.register('get_receptorpool')
        BaseManager.register('add_connection_count')
        BaseManager.register('deduct_connection_count')
        BaseManager.register('get_total_requests')
        manager = BaseManager(address=('', 4098), authkey=authkey)
        manager.connect()
        manager.add_connection_count()
        return manager

    @classmethod
    def manager_serve(cls, config, wallet, receptor_pool = None, authkey = b'abracadabra'):
        r"""Creates/Uses a receptor pool to create a local server for receptor pool
        """
        if receptor_pool == None:
            receptor_pool = bittensor.receptor_pool( 
                wallet = wallet,
                max_worker_threads = config.dendrite.max_worker_threads,
                max_active_receptors = config.dendrite.max_active_receptors
            )
        ManagerServer.register('get_receptorpool', callable=lambda:receptor_pool,exposed=['forward','backward','get_receptors_state', 'get_total_requests'])
        manager = ManagerServer(address=('', 4098), authkey=authkey)

        return manager<|MERGE_RESOLUTION|>--- conflicted
+++ resolved
@@ -92,19 +92,12 @@
                 compression = config.dendrite.compression,
             )
         if config.dendrite._mock:
-<<<<<<< HEAD
-            return dendrite_impl.DendriteMock ( 
-=======
             return dendrite_mock.DendriteMock ( 
->>>>>>> e38ab6fe
                 config = config,
                 wallet = wallet
             )
         elif config.dendrite.multiprocessing:
-<<<<<<< HEAD
-=======
             authkey = wallet.hotkey.ss58_address.encode('UTF-8')
->>>>>>> e38ab6fe
             try:
                 manager_client = dendrite.manager_connect(authkey = authkey)
                 logger.success('Receptor Pool Server Connected')
