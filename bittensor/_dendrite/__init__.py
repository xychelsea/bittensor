--- conflicted
+++ resolved
@@ -114,7 +114,6 @@
         assert 'requires_grad' in config.dendrite
         assert config.dendrite.max_worker_threads > 0, 'max_worker_threads must be larger than 0'
         assert config.dendrite.max_active_receptors > 0, 'max_active_receptors must be larger than 0'
-<<<<<<< HEAD
         bittensor.wallet.check_config( config )
 
     @classmethod   
@@ -147,10 +146,4 @@
             )
         MyManager.register('get_receptorpool', callable=lambda:receptor_pool,exposed=['forward','backward'])
         server = MyManager(address=('', 50000), authkey=b'12345').get_server()
-        threading.Thread(target=server.serve_forever,daemon=True).start()
-
-class MyManager(BaseManager):
-    pass
-=======
-        bittensor.wallet.check_config( config )
->>>>>>> 4c885e4d
+        threading.Thread(target=server.serve_forever,daemon=True).start()