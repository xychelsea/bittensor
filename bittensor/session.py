--- conflicted
+++ resolved
@@ -76,12 +76,13 @@
 
         Returns:
             Session: present instance of session.
-        """        
+        """
         logger.info('session exit')
         loop = asyncio.get_event_loop()
         loop.set_debug(enabled=True)
         loop.run_until_complete(self.stop())
         if exc_value:
+
             top_stack = StringIO()
             tb.print_stack(file=top_stack)
             top_lines = top_stack.getvalue().strip('\n').split('\n')[:-4]
@@ -97,7 +98,6 @@
             full_stack.close()
             # Log the combined stack
             logger.error('Exception:{}'.format(sinfo))
-<<<<<<< HEAD
 
             if rollbar.is_enabled():
                 rollbar.send_exception()
@@ -105,13 +105,11 @@
 
 
 
-        
+
         logger.info('session exit')
         loop = asyncio.get_event_loop()
         loop.set_debug(enabled=True)
         loop.run_until_complete(self.stop())
-=======
->>>>>>> 558efef4
         return self
 
     async def start(self):
