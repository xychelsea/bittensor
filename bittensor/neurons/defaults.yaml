--- conflicted
+++ resolved
@@ -1,16 +1,11 @@
 session_settings:
-<<<<<<< HEAD
-  axon_port: 8080
-  chain_endpoint: http://206.189.254.5:12345
-  logdir: /tmp/
-=======
   axon_port: 8091
   chain_endpoint: http://206.189.254.5:12345
   logdir: data/
->>>>>>> 6f0025b7
 
   metagraph:
-    poll_every_blocks: 10
+    polls_every_sec: 25
+    poll_neuron_every_blocks: 20
     stale_emit_limit: 1000
 
 neuron:
