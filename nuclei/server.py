--- conflicted
+++ resolved
@@ -221,11 +221,7 @@
         parser.add_argument('--server.forward_timeout', type=int, help='Number of seconds to wait for forward axon request', default=10)
         parser.add_argument('--server.restart', action='store_true', help='if the model should restart', default=False)
         parser.add_argument('--server.blacklist.stake', type=float, help='Amount of stake (tao) in order not to get blacklisted', default=0)
-<<<<<<< HEAD
-        parser.add_argument('--server.blocks_per_epoch', type=int, help='Blocks per epoch', default=30)
-=======
         parser.add_argument('--server.blocks_per_epoch', type=int, help='Blocks per epoch', default=10)
->>>>>>> 771b92ca
         parser.add_argument('--server.blacklist.time', type=int, help='how often a peer can query you (seconds) ', default=10)
 
         bittensor.wallet.add_args( parser )
